--- conflicted
+++ resolved
@@ -2,11 +2,7 @@
   autoupdate_schedule: monthly
 repos:
   - repo: https://github.com/astral-sh/ruff-pre-commit
-<<<<<<< HEAD
-    rev: v0.1.9
-=======
     rev: v0.1.13
->>>>>>> 233be7a0
     hooks:
       - id: ruff
       - id: ruff-format
