--- conflicted
+++ resolved
@@ -34,21 +34,13 @@
           - {name: Typing, python: '3.12', os: ubuntu-latest, tox: typing}
     steps:
       - uses: actions/checkout@b4ffde65f46336ab88eb53be808477a3936bae11
-<<<<<<< HEAD
-      - uses: actions/setup-python@65d7f2d534ac1bc67fcd62888c5f4f3d2cb2b236
-=======
       - uses: actions/setup-python@0a5c61591373683505ea898e09a3ea4f39ef2b9c
->>>>>>> 233be7a0
         with:
           python-version: ${{ matrix.python }}
           cache: 'pip'
           cache-dependency-path: requirements*/*.txt
       - name: cache mypy
-<<<<<<< HEAD
-        uses: actions/cache@704facf57e6136b1bc63b828d79edcd491f0ee84
-=======
         uses: actions/cache@13aacd865c20de90d75de3b17ebe84f7a17d57d2
->>>>>>> 233be7a0
         with:
           path: ./.mypy_cache
           key: mypy|${{ matrix.python }}|${{ hashFiles('pyproject.toml') }}
