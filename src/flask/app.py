--- conflicted
+++ resolved
@@ -26,11 +26,7 @@
 from werkzeug.routing import RoutingException
 from werkzeug.routing import Rule
 from werkzeug.serving import is_running_from_reloader
-<<<<<<< HEAD
-from werkzeug.urls import url_quote
 from werkzeug.utils import cached_property
-=======
->>>>>>> cac56a2b
 from werkzeug.utils import redirect as _wz_redirect
 from werkzeug.wrappers import Response as BaseResponse
 
