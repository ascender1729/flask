# -*- coding: utf-8 -*-
"""
    flask
    ~~~~~

    A microframework based on Werkzeug.  It's extensively documented
    and follows best practice patterns.

    :copyright: 2010 Pallets
    :license: BSD-3-Clause
"""
# utilities we import from Werkzeug and Jinja2 that are unused
# in the module but are exported as public interface.
from jinja2 import escape
from jinja2 import Markup
from werkzeug.exceptions import abort
from werkzeug.utils import redirect

from . import json
from ._compat import json_available
from .app import Flask
from .app import Request
from .app import Response
from .blueprints import Blueprint
from .config import Config
from .ctx import after_this_request
from .ctx import copy_current_request_context
from .ctx import has_app_context
from .ctx import has_request_context
from .globals import _app_ctx_stack
from .globals import _request_ctx_stack
from .globals import current_app
from .globals import g
from .globals import request
from .globals import session
from .helpers import flash
from .helpers import get_flashed_messages
from .helpers import get_template_attribute
from .helpers import make_response
from .helpers import safe_join
from .helpers import send_file
from .helpers import send_from_directory
from .helpers import stream_with_context
from .helpers import url_for
from .json import jsonify
from .signals import appcontext_popped
from .signals import appcontext_pushed
from .signals import appcontext_tearing_down
from .signals import before_render_template
from .signals import got_request_exception
from .signals import message_flashed
from .signals import request_finished
from .signals import request_started
from .signals import request_tearing_down
from .signals import signals_available
from .signals import template_rendered
from .templating import render_template
from .templating import render_template_string

<<<<<<< HEAD
__version__ = "1.2.0.dev0"
=======
__version__ = "1.1.2"
>>>>>>> 93dd1709
<|MERGE_RESOLUTION|>--- conflicted
+++ resolved
@@ -57,8 +57,4 @@
 from .templating import render_template
 from .templating import render_template_string
 
-<<<<<<< HEAD
-__version__ = "1.2.0.dev0"
-=======
-__version__ = "1.1.2"
->>>>>>> 93dd1709
+__version__ = "1.2.0.dev"