--- conflicted
+++ resolved
@@ -1,18 +1,17 @@
-<<<<<<< HEAD
 Version 2.3.0
-=======
+-------------
+
+Unreleased
+
+
 Version 2.2.2
->>>>>>> 45b2c99c
 -------------
 
 Unreleased
 
-<<<<<<< HEAD
-=======
 -   Fix the default value for ``app.env`` to be ``"production"``. This
     attribute remains deprecated. :issue:`4740`
 
->>>>>>> 45b2c99c
 
 Version 2.2.1
 -------------
