--- conflicted
+++ resolved
@@ -1,9 +1,4 @@
 .. currentmodule:: flask
-
-<<<<<<< HEAD
-Flask Changelog
-===============
-
 
 Version 1.1.0
 -------------
@@ -25,15 +20,15 @@
 
 -   :meth:`flask.RequestContext.copy` includes the current session
     object in the request context copy. This prevents ``session``
-    pointing to an out-of-date object. (`#2935`_)
+    pointing to an out-of-date object. :issue:`2935`
 -   Using built-in RequestContext, unprintable Unicode characters in
     Host header will result in a HTTP 400 response and not HTTP 500 as
-    previously. (`#2994`_)
+    previously. :pr:`2994`
 -   :func:`send_file` supports :class:`~os.PathLike` objects as
     described in PEP 0519, to support :mod:`pathlib` in Python 3.
-    (`#3059`_)
+    :pr:`3059`
 -   :func:`send_file` supports :class:`~io.BytesIO` partial content.
-    (`#2957`_)
+    :issue:`2957`
 -   :func:`open_resource` accepts the "rt" file mode. This still does
     the same thing as "r". :issue:`3163`
 -   The :attr:`MethodView.methods` attribute set in a base class is used
@@ -88,16 +83,7 @@
     the app and request contexts, such as to query a database for an id.
     :issue:`3088`
 
-.. _#2935: https://github.com/pallets/flask/issues/2935
-.. _#2957: https://github.com/pallets/flask/issues/2957
-.. _#2994: https://github.com/pallets/flask/pull/2994
-.. _#3059: https://github.com/pallets/flask/pull/3059
-.. _#3179: https://github.com/pallets/flask/pull/3179
-.. _#3125: https://github.com/pallets/flask/pull/3125
-
-
-=======
->>>>>>> 31d3c7e7
+
 Version 1.0.3
 -------------
 
@@ -119,6 +105,7 @@
     in 1.0. :pr:`2986`
 -   Passing the ``json`` argument to ``app.test_client`` does not
     push/pop an extra app context. :issue:`2900`
+
 
 Version 1.0.2
 -------------
@@ -360,39 +347,6 @@
 Version 0.12
 ------------
 
-<<<<<<< HEAD
-Released on December 21st 2016, codename Punsch.
-
-- the cli command now responds to `--version`.
-- Mimetype guessing and ETag generation for file-like objects in ``send_file``
-  has been removed, as per issue ``#104``. (`#1849`_)
-- Mimetype guessing in ``send_file`` now fails loudly and doesn't fall back to
-  ``application/octet-stream``. (`#1988`_)
-- Make ``flask.safe_join`` able to join multiple paths like ``os.path.join``
-  (`#1730`_).
-- Revert a behavior change that made the dev server crash instead of returning
-  an Internal Server Error (`#2006`_).
-- Correctly invoke response handlers for both regular request dispatching as
-  well as error handlers.
-- Disable logger propagation by default for the app logger.
-- Add support for range requests in ``send_file``.
-- ``app.test_client`` includes preset default environment, which can now be
-  directly set, instead of per ``client.get``.
-
-.. _#1849: https://github.com/pallets/flask/pull/1849
-.. _#1988: https://github.com/pallets/flask/pull/1988
-.. _#1730: https://github.com/pallets/flask/pull/1730
-.. _#2006: https://github.com/pallets/flask/pull/2006
-
-Version 0.11.2
---------------
-
-Bugfix release, unreleased
-
-- Fix crash when running under PyPy3. (`#1814`_)
-
-.. _#1814: https://github.com/pallets/flask/pull/1814
-=======
 Released 2016-12-21, codename Punsch
 
 -   The cli command now responds to ``--version``.
@@ -412,7 +366,6 @@
     now be directly set, instead of per ``client.get``.
 -   Fix crash when running under PyPy3. :pr:`1814`
 
->>>>>>> 31d3c7e7
 
 Version 0.11.1
 --------------
@@ -422,103 +375,10 @@
 -   Fixed a bug that prevented ``FLASK_APP=foobar/__init__.py`` from
     working. :pr:`1872`
 
-<<<<<<< HEAD
-- Fixed a bug that prevented ``FLASK_APP=foobar/__init__.py`` from working. (`#1872`_)
-
-.. _#1872: https://github.com/pallets/flask/pull/1872
-=======
->>>>>>> 31d3c7e7
 
 Version 0.11
 ------------
 
-<<<<<<< HEAD
-Released on May 29th 2016, codename Absinthe.
-
-- Added support to serializing top-level arrays to :func:`flask.jsonify`. This
-  introduces a security risk in ancient browsers. See
-  :ref:`json-security` for details.
-- Added before_render_template signal.
-- Added `**kwargs` to :meth:`flask.Test.test_client` to support passing
-  additional keyword arguments to the constructor of
-  :attr:`flask.Flask.test_client_class`.
-- Added ``SESSION_REFRESH_EACH_REQUEST`` config key that controls the
-  set-cookie behavior.  If set to ``True`` a permanent session will be
-  refreshed each request and get their lifetime extended, if set to
-  ``False`` it will only be modified if the session actually modifies.
-  Non permanent sessions are not affected by this and will always
-  expire if the browser window closes.
-- Made Flask support custom JSON mimetypes for incoming data.
-- Added support for returning tuples in the form ``(response, headers)``
-  from a view function.
-- Added :meth:`flask.Config.from_json`.
-- Added :attr:`flask.Flask.config_class`.
-- Added :meth:`flask.Config.get_namespace`.
-- Templates are no longer automatically reloaded outside of debug mode. This
-  can be configured with the new ``TEMPLATES_AUTO_RELOAD`` config key.
-- Added a workaround for a limitation in Python 3.3's namespace loader.
-- Added support for explicit root paths when using Python 3.3's namespace
-  packages.
-- Added :command:`flask` and the ``flask.cli`` module to start the local
-  debug server through the click CLI system.  This is recommended over the old
-  ``flask.run()`` method as it works faster and more reliable due to a
-  different design and also replaces ``Flask-Script``.
-- Error handlers that match specific classes are now checked first,
-  thereby allowing catching exceptions that are subclasses of HTTP
-  exceptions (in ``werkzeug.exceptions``).  This makes it possible
-  for an extension author to create exceptions that will by default
-  result in the HTTP error of their choosing, but may be caught with
-  a custom error handler if desired.
-- Added :meth:`flask.Config.from_mapping`.
-- Flask will now log by default even if debug is disabled.  The log format is
-  now hardcoded but the default log handling can be disabled through the
-  ``LOGGER_HANDLER_POLICY`` configuration key.
-- Removed deprecated module functionality.
-- Added the ``EXPLAIN_TEMPLATE_LOADING`` config flag which when enabled will
-  instruct Flask to explain how it locates templates.  This should help
-  users debug when the wrong templates are loaded.
-- Enforce blueprint handling in the order they were registered for template
-  loading.
-- Ported test suite to py.test.
-- Deprecated ``request.json`` in favour of ``request.get_json()``.
-- Add "pretty" and "compressed" separators definitions in jsonify() method.
-  Reduces JSON response size when JSONIFY_PRETTYPRINT_REGULAR=False by removing
-  unnecessary white space included by default after separators.
-- JSON responses are now terminated with a newline character, because it is a
-  convention that UNIX text files end with a newline and some clients don't
-  deal well when this newline is missing. See
-  https://github.com/pallets/flask/pull/1262 -- this came up originally as a
-  part of https://github.com/kennethreitz/httpbin/issues/168
-- The automatically provided ``OPTIONS`` method is now correctly disabled if
-  the user registered an overriding rule with the lowercase-version
-  ``options`` (issue ``#1288``).
-- ``flask.json.jsonify`` now supports the ``datetime.date`` type (`#1326`_).
-- Don't leak exception info of already catched exceptions to context teardown
-  handlers (`#1393`_).
-- Allow custom Jinja environment subclasses (`#1422`_).
-- Updated extension dev guidelines.
-
-- ``flask.g`` now has ``pop()`` and ``setdefault`` methods.
-- Turn on autoescape for ``flask.templating.render_template_string`` by default
-  (`#1515`_).
-- ``flask.ext`` is now deprecated (`#1484`_).
-- ``send_from_directory`` now raises BadRequest if the filename is invalid on
-  the server OS (`#1763`_).
-- Added the ``JSONIFY_MIMETYPE`` configuration variable (`#1728`_).
-- Exceptions during teardown handling will no longer leave bad application
-  contexts lingering around.
-
-.. _#1326: https://github.com/pallets/flask/pull/1326
-.. _#1393: https://github.com/pallets/flask/pull/1393
-.. _#1422: https://github.com/pallets/flask/pull/1422
-.. _#1515: https://github.com/pallets/flask/pull/1515
-.. _#1484: https://github.com/pallets/flask/pull/1484
-.. _#1763: https://github.com/pallets/flask/pull/1763
-.. _#1728: https://github.com/pallets/flask/pull/1728
-
-Version 0.10.2
---------------
-=======
 Released 2016-05-29, codename Absinthe
 
 -   Added support to serializing top-level arrays to
@@ -614,7 +474,6 @@
     dangerous but should probably be permitted.
 -   Fixed Python 3 bug when a handler from
     ``app.url_build_error_handlers`` reraises the ``BuildError``.
->>>>>>> 31d3c7e7
 
 
 Version 0.10.1
@@ -1035,22 +894,6 @@
 Version 0.4
 -----------
 
-<<<<<<< HEAD
-Released on June 18th 2010, codename Rakia
-
-- added the ability to register application wide error handlers
-  from modules.
-- :meth:`~flask.Flask.after_request` handlers are now also invoked
-  if the request dies with an exception and an error handling page
-  kicks in.
-- test client has the ability to preserve the request context
-  for a little longer.  This can also be used to trigger custom
-  requests that do not pop the request stack for testing.
-- because the Python standard library caches loggers, the name of
-  the logger is configurable now to better support unittests.
-- added ``TESTING`` switch that can activate unittesting helpers.
-- the logger switches to ``DEBUG`` mode now if debug is enabled.
-=======
 Released 2010-06-18, codename Rakia
 
 -   Added the ability to register application wide error handlers from
@@ -1066,7 +909,6 @@
 -   Added ``TESTING`` switch that can activate unittesting helpers.
 -   The logger switches to ``DEBUG`` mode now if debug is enabled.
 
->>>>>>> 31d3c7e7
 
 Version 0.3.1
 -------------
