# -*- coding: utf-8 -*-
"""
    flask.app
    ~~~~~~~~~

    This module implements the central WSGI application object.

    :copyright: © 2010 by the Pallets team.
    :license: BSD, see LICENSE for more details.
"""

import os
import sys
import warnings
from datetime import timedelta
from functools import update_wrapper
from itertools import chain
from threading import Lock

from werkzeug.datastructures import Headers, ImmutableDict
from werkzeug.exceptions import BadRequest, BadRequestKeyError, HTTPException, \
    InternalServerError, MethodNotAllowed, default_exceptions
from werkzeug.routing import BuildError, Map, RequestRedirect, Rule

from . import cli, json
from ._compat import integer_types, reraise, string_types, text_type
from .config import Config, ConfigAttribute
from .ctx import AppContext, RequestContext, _AppCtxGlobals
from .globals import _request_ctx_stack, g, request, session
from .helpers import (
    _PackageBoundObject,
    _endpoint_from_view_func, find_package, get_env, get_debug_flag,
    get_flashed_messages, locked_cached_property, url_for, get_load_dotenv
)
from .logging import create_logger
from .sessions import SecureCookieSessionInterface
from .signals import appcontext_tearing_down, got_request_exception, \
    request_finished, request_started, request_tearing_down
from .templating import DispatchingJinjaLoader, Environment, \
    _default_template_ctx_processor
from .wrappers import Request, Response

# a singleton sentinel value for parameter defaults
_sentinel = object()


def _make_timedelta(value):
    if not isinstance(value, timedelta):
        return timedelta(seconds=value)
    return value


def setupmethod(f):
    """Wraps a method so that it performs a check in debug mode if the
    first request was already handled.
    """
    def wrapper_func(self, *args, **kwargs):
        if self.debug and self._got_first_request:
            raise AssertionError('A setup function was called after the '
                'first request was handled.  This usually indicates a bug '
                'in the application where a module was not imported '
                'and decorators or other functionality was called too late.\n'
                'To fix this make sure to import all your view modules, '
                'database models and everything related at a central place '
                'before the application starts serving requests.')
        return f(self, *args, **kwargs)
    return update_wrapper(wrapper_func, f)


class Flask(_PackageBoundObject):
    """The flask object implements a WSGI application and acts as the central
    object.  It is passed the name of the module or package of the
    application.  Once it is created it will act as a central registry for
    the view functions, the URL rules, template configuration and much more.

    The name of the package is used to resolve resources from inside the
    package or the folder the module is contained in depending on if the
    package parameter resolves to an actual python package (a folder with
    an :file:`__init__.py` file inside) or a standard module (just a ``.py`` file).

    For more information about resource loading, see :func:`open_resource`.

    Usually you create a :class:`Flask` instance in your main module or
    in the :file:`__init__.py` file of your package like this::

        from flask import Flask
        app = Flask(__name__)

    .. admonition:: About the First Parameter

        The idea of the first parameter is to give Flask an idea of what
        belongs to your application.  This name is used to find resources
        on the filesystem, can be used by extensions to improve debugging
        information and a lot more.

        So it's important what you provide there.  If you are using a single
        module, `__name__` is always the correct value.  If you however are
        using a package, it's usually recommended to hardcode the name of
        your package there.

        For example if your application is defined in :file:`yourapplication/app.py`
        you should create it with one of the two versions below::

            app = Flask('yourapplication')
            app = Flask(__name__.split('.')[0])

        Why is that?  The application will work even with `__name__`, thanks
        to how resources are looked up.  However it will make debugging more
        painful.  Certain extensions can make assumptions based on the
        import name of your application.  For example the Flask-SQLAlchemy
        extension will look for the code in your application that triggered
        an SQL query in debug mode.  If the import name is not properly set
        up, that debugging information is lost.  (For example it would only
        pick up SQL queries in `yourapplication.app` and not
        `yourapplication.views.frontend`)

    .. versionadded:: 0.7
       The `static_url_path`, `static_folder`, and `template_folder`
       parameters were added.

    .. versionadded:: 0.8
       The `instance_path` and `instance_relative_config` parameters were
       added.

    .. versionadded:: 0.11
       The `root_path` parameter was added.

    .. versionadded:: 1.0
       The ``host_matching`` and ``static_host`` parameters were added.

    .. versionadded:: 1.0
       The ``subdomain_matching`` parameter was added. Subdomain
       matching needs to be enabled manually now. Setting
       :data:`SERVER_NAME` does not implicitly enable it.

    :param import_name: the name of the application package
    :param static_url_path: can be used to specify a different path for the
                            static files on the web.  Defaults to the name
                            of the `static_folder` folder.
    :param static_folder: the folder with static files that should be served
                          at `static_url_path`.  Defaults to the ``'static'``
                          folder in the root path of the application.
    :param static_host: the host to use when adding the static route.
        Defaults to None. Required when using ``host_matching=True``
        with a ``static_folder`` configured.
    :param host_matching: set ``url_map.host_matching`` attribute.
        Defaults to False.
    :param subdomain_matching: consider the subdomain relative to
        :data:`SERVER_NAME` when matching routes. Defaults to False.
    :param template_folder: the folder that contains the templates that should
                            be used by the application.  Defaults to
                            ``'templates'`` folder in the root path of the
                            application.
    :param instance_path: An alternative instance path for the application.
                          By default the folder ``'instance'`` next to the
                          package or module is assumed to be the instance
                          path.
    :param instance_relative_config: if set to ``True`` relative filenames
                                     for loading the config are assumed to
                                     be relative to the instance path instead
                                     of the application root.
    :param root_path: Flask by default will automatically calculate the path
                      to the root of the application.  In certain situations
                      this cannot be achieved (for instance if the package
                      is a Python 3 namespace package) and needs to be
                      manually defined.
    """

    #: The class that is used for request objects.  See :class:`~flask.Request`
    #: for more information.
    request_class = Request

    #: The class that is used for response objects.  See
    #: :class:`~flask.Response` for more information.
    response_class = Response

    #: The class that is used for the Jinja environment.
    #:
    #: .. versionadded:: 0.11
    jinja_environment = Environment

    #: The class that is used for the :data:`~flask.g` instance.
    #:
    #: Example use cases for a custom class:
    #:
    #: 1. Store arbitrary attributes on flask.g.
    #: 2. Add a property for lazy per-request database connectors.
    #: 3. Return None instead of AttributeError on unexpected attributes.
    #: 4. Raise exception if an unexpected attr is set, a "controlled" flask.g.
    #:
    #: In Flask 0.9 this property was called `request_globals_class` but it
    #: was changed in 0.10 to :attr:`app_ctx_globals_class` because the
    #: flask.g object is now application context scoped.
    #:
    #: .. versionadded:: 0.10
    app_ctx_globals_class = _AppCtxGlobals

    #: The class that is used for the ``config`` attribute of this app.
    #: Defaults to :class:`~flask.Config`.
    #:
    #: Example use cases for a custom class:
    #:
    #: 1. Default values for certain config options.
    #: 2. Access to config values through attributes in addition to keys.
    #:
    #: .. versionadded:: 0.11
    config_class = Config

    #: The testing flag.  Set this to ``True`` to enable the test mode of
    #: Flask extensions (and in the future probably also Flask itself).
    #: For example this might activate test helpers that have an
    #: additional runtime cost which should not be enabled by default.
    #:
    #: If this is enabled and PROPAGATE_EXCEPTIONS is not changed from the
    #: default it's implicitly enabled.
    #:
    #: This attribute can also be configured from the config with the
    #: ``TESTING`` configuration key.  Defaults to ``False``.
    testing = ConfigAttribute('TESTING')

    #: If a secret key is set, cryptographic components can use this to
    #: sign cookies and other things. Set this to a complex random value
    #: when you want to use the secure cookie for instance.
    #:
    #: This attribute can also be configured from the config with the
    #: :data:`SECRET_KEY` configuration key. Defaults to ``None``.
    secret_key = ConfigAttribute('SECRET_KEY')

    #: The secure cookie uses this for the name of the session cookie.
    #:
    #: This attribute can also be configured from the config with the
    #: ``SESSION_COOKIE_NAME`` configuration key.  Defaults to ``'session'``
    session_cookie_name = ConfigAttribute('SESSION_COOKIE_NAME')

    #: A :class:`~datetime.timedelta` which is used to set the expiration
    #: date of a permanent session.  The default is 31 days which makes a
    #: permanent session survive for roughly one month.
    #:
    #: This attribute can also be configured from the config with the
    #: ``PERMANENT_SESSION_LIFETIME`` configuration key.  Defaults to
    #: ``timedelta(days=31)``
    permanent_session_lifetime = ConfigAttribute('PERMANENT_SESSION_LIFETIME',
        get_converter=_make_timedelta)

    #: A :class:`~datetime.timedelta` which is used as default cache_timeout
    #: for the :func:`send_file` functions. The default is 12 hours.
    #:
    #: This attribute can also be configured from the config with the
    #: ``SEND_FILE_MAX_AGE_DEFAULT`` configuration key. This configuration
    #: variable can also be set with an integer value used as seconds.
    #: Defaults to ``timedelta(hours=12)``
    send_file_max_age_default = ConfigAttribute('SEND_FILE_MAX_AGE_DEFAULT',
        get_converter=_make_timedelta)

    #: Enable this if you want to use the X-Sendfile feature.  Keep in
    #: mind that the server has to support this.  This only affects files
    #: sent with the :func:`send_file` method.
    #:
    #: .. versionadded:: 0.2
    #:
    #: This attribute can also be configured from the config with the
    #: ``USE_X_SENDFILE`` configuration key.  Defaults to ``False``.
    use_x_sendfile = ConfigAttribute('USE_X_SENDFILE')

    #: The JSON encoder class to use.  Defaults to :class:`~flask.json.JSONEncoder`.
    #:
    #: .. versionadded:: 0.10
    json_encoder = json.JSONEncoder

    #: The JSON decoder class to use.  Defaults to :class:`~flask.json.JSONDecoder`.
    #:
    #: .. versionadded:: 0.10
    json_decoder = json.JSONDecoder

    #: Options that are passed directly to the Jinja2 environment.
    jinja_options = ImmutableDict(
        extensions=['jinja2.ext.autoescape', 'jinja2.ext.with_']
    )

    #: Default configuration parameters.
    default_config = ImmutableDict({
        'ENV':                                  None,
        'DEBUG':                                None,
        'TESTING':                              False,
        'PROPAGATE_EXCEPTIONS':                 None,
        'PRESERVE_CONTEXT_ON_EXCEPTION':        None,
        'SECRET_KEY':                           None,
        'PERMANENT_SESSION_LIFETIME':           timedelta(days=31),
        'USE_X_SENDFILE':                       False,
        'SERVER_NAME':                          None,
        'APPLICATION_ROOT':                     '/',
        'SESSION_COOKIE_NAME':                  'session',
        'SESSION_COOKIE_DOMAIN':                None,
        'SESSION_COOKIE_PATH':                  None,
        'SESSION_COOKIE_HTTPONLY':              True,
        'SESSION_COOKIE_SECURE':                False,
        'SESSION_COOKIE_SAMESITE':              None,
        'SESSION_REFRESH_EACH_REQUEST':         True,
        'MAX_CONTENT_LENGTH':                   None,
        'SEND_FILE_MAX_AGE_DEFAULT':            timedelta(hours=12),
        'TRAP_BAD_REQUEST_ERRORS':              None,
        'TRAP_HTTP_EXCEPTIONS':                 False,
        'EXPLAIN_TEMPLATE_LOADING':             False,
        'PREFERRED_URL_SCHEME':                 'http',
        'JSON_AS_ASCII':                        True,
        'JSON_SORT_KEYS':                       True,
        'JSONIFY_PRETTYPRINT_REGULAR':          False,
        'JSONIFY_MIMETYPE':                     'application/json',
        'TEMPLATES_AUTO_RELOAD':                None,
        'MAX_COOKIE_SIZE': 4093,
    })

    #: The rule object to use for URL rules created.  This is used by
    #: :meth:`add_url_rule`.  Defaults to :class:`werkzeug.routing.Rule`.
    #:
    #: .. versionadded:: 0.7
    url_rule_class = Rule

    #: the test client that is used with when `test_client` is used.
    #:
    #: .. versionadded:: 0.7
    test_client_class = None

    #: The :class:`~click.testing.CliRunner` subclass, by default
    #: :class:`~flask.testing.FlaskCliRunner` that is used by
    #: :meth:`test_cli_runner`. Its ``__init__`` method should take a
    #: Flask app object as the first argument.
    #:
    #: .. versionadded:: 1.0
    test_cli_runner_class = None

    #: the session interface to use.  By default an instance of
    #: :class:`~flask.sessions.SecureCookieSessionInterface` is used here.
    #:
    #: .. versionadded:: 0.8
    session_interface = SecureCookieSessionInterface()

    # TODO remove the next three attrs when Sphinx :inherited-members: works
    # https://github.com/sphinx-doc/sphinx/issues/741

    #: The name of the package or module that this app belongs to. Do not
    #: change this once it is set by the constructor.
    import_name = None

    #: Location of the template files to be added to the template lookup.
    #: ``None`` if templates should not be added.
    template_folder = None

    #: Absolute path to the package on the filesystem. Used to look up
    #: resources contained in the package.
    root_path = None

    def __init__(
        self,
        import_name,
        static_url_path=None,
        static_folder='static',
        static_host=None,
        host_matching=False,
        subdomain_matching=False,
        template_folder='templates',
        instance_path=None,
        instance_relative_config=False,
        root_path=None
    ):
        _PackageBoundObject.__init__(
            self,
            import_name,
            template_folder=template_folder,
            root_path=root_path
        )

        if static_url_path is not None:
            self.static_url_path = static_url_path

        if static_folder is not None:
            self.static_folder = static_folder

        if instance_path is None:
            instance_path = self.auto_find_instance_path()
        elif not os.path.isabs(instance_path):
            raise ValueError(
                'If an instance path is provided it must be absolute.'
                ' A relative path was given instead.'
            )

        #: Holds the path to the instance folder.
        #:
        #: .. versionadded:: 0.8
        self.instance_path = instance_path

        #: The configuration dictionary as :class:`Config`.  This behaves
        #: exactly like a regular dictionary but supports additional methods
        #: to load a config from files.
        self.config = self.make_config(instance_relative_config)

        #: A dictionary of all view functions registered.  The keys will
        #: be function names which are also used to generate URLs and
        #: the values are the function objects themselves.
        #: To register a view function, use the :meth:`route` decorator.
        self.view_functions = {}

        #: A dictionary of all registered error handlers.  The key is ``None``
        #: for error handlers active on the application, otherwise the key is
        #: the name of the blueprint.  Each key points to another dictionary
        #: where the key is the status code of the http exception.  The
        #: special key ``None`` points to a list of tuples where the first item
        #: is the class for the instance check and the second the error handler
        #: function.
        #:
        #: To register an error handler, use the :meth:`errorhandler`
        #: decorator.
        self.error_handler_spec = {}

        #: A list of functions that are called when :meth:`url_for` raises a
        #: :exc:`~werkzeug.routing.BuildError`.  Each function registered here
        #: is called with `error`, `endpoint` and `values`.  If a function
        #: returns ``None`` or raises a :exc:`BuildError` the next function is
        #: tried.
        #:
        #: .. versionadded:: 0.9
        self.url_build_error_handlers = []

        #: A dictionary with lists of functions that will be called at the
        #: beginning of each request. The key of the dictionary is the name of
        #: the blueprint this function is active for, or ``None`` for all
        #: requests. To register a function, use the :meth:`before_request`
        #: decorator.
        self.before_request_funcs = {}

        #: A list of functions that will be called at the beginning of the
        #: first request to this instance. To register a function, use the
        #: :meth:`before_first_request` decorator.
        #:
        #: .. versionadded:: 0.8
        self.before_first_request_funcs = []

        #: A dictionary with lists of functions that should be called after
        #: each request.  The key of the dictionary is the name of the blueprint
        #: this function is active for, ``None`` for all requests.  This can for
        #: example be used to close database connections. To register a function
        #: here, use the :meth:`after_request` decorator.
        self.after_request_funcs = {}

        #: A dictionary with lists of functions that are called after
        #: each request, even if an exception has occurred. The key of the
        #: dictionary is the name of the blueprint this function is active for,
        #: ``None`` for all requests. These functions are not allowed to modify
        #: the request, and their return values are ignored. If an exception
        #: occurred while processing the request, it gets passed to each
        #: teardown_request function. To register a function here, use the
        #: :meth:`teardown_request` decorator.
        #:
        #: .. versionadded:: 0.7
        self.teardown_request_funcs = {}

        #: A list of functions that are called when the application context
        #: is destroyed.  Since the application context is also torn down
        #: if the request ends this is the place to store code that disconnects
        #: from databases.
        #:
        #: .. versionadded:: 0.9
        self.teardown_appcontext_funcs = []

        #: A dictionary with lists of functions that are called before the
        #: :attr:`before_request_funcs` functions. The key of the dictionary is
        #: the name of the blueprint this function is active for, or ``None``
        #: for all requests. To register a function, use
        #: :meth:`url_value_preprocessor`.
        #:
        #: .. versionadded:: 0.7
        self.url_value_preprocessors = {}

        #: A dictionary with lists of functions that can be used as URL value
        #: preprocessors.  The key ``None`` here is used for application wide
        #: callbacks, otherwise the key is the name of the blueprint.
        #: Each of these functions has the chance to modify the dictionary
        #: of URL values before they are used as the keyword arguments of the
        #: view function.  For each function registered this one should also
        #: provide a :meth:`url_defaults` function that adds the parameters
        #: automatically again that were removed that way.
        #:
        #: .. versionadded:: 0.7
        self.url_default_functions = {}

        #: A dictionary with list of functions that are called without argument
        #: to populate the template context.  The key of the dictionary is the
        #: name of the blueprint this function is active for, ``None`` for all
        #: requests.  Each returns a dictionary that the template context is
        #: updated with.  To register a function here, use the
        #: :meth:`context_processor` decorator.
        self.template_context_processors = {
            None: [_default_template_ctx_processor]
        }

        #: A list of shell context processor functions that should be run
        #: when a shell context is created.
        #:
        #: .. versionadded:: 0.11
        self.shell_context_processors = []

        #: all the attached blueprints in a dictionary by name.  Blueprints
        #: can be attached multiple times so this dictionary does not tell
        #: you how often they got attached.
        #:
        #: .. versionadded:: 0.7
        self.blueprints = {}
        self._blueprint_order = []

        #: a place where extensions can store application specific state.  For
        #: example this is where an extension could store database engines and
        #: similar things.  For backwards compatibility extensions should register
        #: themselves like this::
        #:
        #:      if not hasattr(app, 'extensions'):
        #:          app.extensions = {}
        #:      app.extensions['extensionname'] = SomeObject()
        #:
        #: The key must match the name of the extension module. For example in
        #: case of a "Flask-Foo" extension in `flask_foo`, the key would be
        #: ``'foo'``.
        #:
        #: .. versionadded:: 0.7
        self.extensions = {}

        #: The :class:`~werkzeug.routing.Map` for this instance.  You can use
        #: this to change the routing converters after the class was created
        #: but before any routes are connected.  Example::
        #:
        #:    from werkzeug.routing import BaseConverter
        #:
        #:    class ListConverter(BaseConverter):
        #:        def to_python(self, value):
        #:            return value.split(',')
        #:        def to_url(self, values):
        #:            return ','.join(super(ListConverter, self).to_url(value)
        #:                            for value in values)
        #:
        #:    app = Flask(__name__)
        #:    app.url_map.converters['list'] = ListConverter
        self.url_map = Map()

        self.url_map.host_matching = host_matching
        self.subdomain_matching = subdomain_matching

        # tracks internally if the application already handled at least one
        # request.
        self._got_first_request = False
        self._before_request_lock = Lock()

        # Add a static route using the provided static_url_path, static_host,
        # and static_folder if there is a configured static_folder.
        # Note we do this without checking if static_folder exists.
        # For one, it might be created while the server is running (e.g. during
        # development). Also, Google App Engine stores static files somewhere
        if self.has_static_folder:
            assert bool(static_host) == host_matching, 'Invalid static_host/host_matching combination'
            self.add_url_rule(
                self.static_url_path + '/<path:filename>',
                endpoint='static',
                host=static_host,
                view_func=self.send_static_file
            )

        #: The click command line context for this application.  Commands
        #: registered here show up in the :command:`flask` command once the
        #: application has been discovered.  The default commands are
        #: provided by Flask itself and can be overridden.
        #:
        #: This is an instance of a :class:`click.Group` object.
        self.cli = cli.AppGroup(self.name)

    @locked_cached_property
    def name(self):
        """The name of the application.  This is usually the import name
        with the difference that it's guessed from the run file if the
        import name is main.  This name is used as a display name when
        Flask needs the name of the application.  It can be set and overridden
        to change the value.

        .. versionadded:: 0.8
        """
        if self.import_name == '__main__':
            fn = getattr(sys.modules['__main__'], '__file__', None)
            if fn is None:
                return '__main__'
            return os.path.splitext(os.path.basename(fn))[0]
        return self.import_name

    @property
    def propagate_exceptions(self):
        """Returns the value of the ``PROPAGATE_EXCEPTIONS`` configuration
        value in case it's set, otherwise a sensible default is returned.

        .. versionadded:: 0.7
        """
        rv = self.config['PROPAGATE_EXCEPTIONS']
        if rv is not None:
            return rv
        return self.testing or self.debug

    @property
    def preserve_context_on_exception(self):
        """Returns the value of the ``PRESERVE_CONTEXT_ON_EXCEPTION``
        configuration value in case it's set, otherwise a sensible default
        is returned.

        .. versionadded:: 0.7
        """
        rv = self.config['PRESERVE_CONTEXT_ON_EXCEPTION']
        if rv is not None:
            return rv
        return self.debug

    @locked_cached_property
    def logger(self):
        """The ``'flask.app'`` logger, a standard Python
        :class:`~logging.Logger`.

        In debug mode, the logger's :attr:`~logging.Logger.level` will be set
        to :data:`~logging.DEBUG`.

        If there are no handlers configured, a default handler will be added.
        See :ref:`logging` for more information.

        .. versionchanged:: 1.0
            Behavior was simplified. The logger is always named
            ``flask.app``. The level is only set during configuration, it
            doesn't check ``app.debug`` each time. Only one format is used,
            not different ones depending on ``app.debug``. No handlers are
            removed, and a handler is only added if no handlers are already
            configured.

        .. versionadded:: 0.3
        """
        return create_logger(self)

    @locked_cached_property
    def jinja_env(self):
        """The Jinja2 environment used to load templates."""
        return self.create_jinja_environment()

    @property
    def got_first_request(self):
        """This attribute is set to ``True`` if the application started
        handling the first request.

        .. versionadded:: 0.8
        """
        return self._got_first_request

    def make_config(self, instance_relative=False):
        """Used to create the config attribute by the Flask constructor.
        The `instance_relative` parameter is passed in from the constructor
        of Flask (there named `instance_relative_config`) and indicates if
        the config should be relative to the instance path or the root path
        of the application.

        .. versionadded:: 0.8
        """
        root_path = self.root_path
        if instance_relative:
            root_path = self.instance_path
        defaults = dict(self.default_config)
        defaults['ENV'] = get_env()
        defaults['DEBUG'] = get_debug_flag()
        return self.config_class(root_path, defaults)

    def auto_find_instance_path(self):
        """Tries to locate the instance path if it was not provided to the
        constructor of the application class.  It will basically calculate
        the path to a folder named ``instance`` next to your main file or
        the package.

        .. versionadded:: 0.8
        """
        prefix, package_path = find_package(self.import_name)
        if prefix is None:
            return os.path.join(package_path, 'instance')
        return os.path.join(prefix, 'var', self.name + '-instance')

    def open_instance_resource(self, resource, mode='rb'):
        """Opens a resource from the application's instance folder
        (:attr:`instance_path`).  Otherwise works like
        :meth:`open_resource`.  Instance resources can also be opened for
        writing.

        :param resource: the name of the resource.  To access resources within
                         subfolders use forward slashes as separator.
        :param mode: resource file opening mode, default is 'rb'.
        """
        return open(os.path.join(self.instance_path, resource), mode)

    def _get_templates_auto_reload(self):
        """Reload templates when they are changed. Used by
        :meth:`create_jinja_environment`.

        This attribute can be configured with :data:`TEMPLATES_AUTO_RELOAD`. If
        not set, it will be enabled in debug mode.

        .. versionadded:: 1.0
            This property was added but the underlying config and behavior
            already existed.
        """
        rv = self.config['TEMPLATES_AUTO_RELOAD']
        return rv if rv is not None else self.debug

    def _set_templates_auto_reload(self, value):
        self.config['TEMPLATES_AUTO_RELOAD'] = value

    templates_auto_reload = property(
        _get_templates_auto_reload, _set_templates_auto_reload
    )
    del _get_templates_auto_reload, _set_templates_auto_reload

    def create_jinja_environment(self):
        """Creates the Jinja2 environment based on :attr:`jinja_options`
        and :meth:`select_jinja_autoescape`.  Since 0.7 this also adds
        the Jinja2 globals and filters after initialization.  Override
        this function to customize the behavior.

        .. versionadded:: 0.5
        .. versionchanged:: 0.11
           ``Environment.auto_reload`` set in accordance with
           ``TEMPLATES_AUTO_RELOAD`` configuration option.
        """
        options = dict(self.jinja_options)

        if 'autoescape' not in options:
            options['autoescape'] = self.select_jinja_autoescape

        if 'auto_reload' not in options:
            options['auto_reload'] = self.templates_auto_reload

        rv = self.jinja_environment(self, **options)
        rv.globals.update(
            url_for=url_for,
            get_flashed_messages=get_flashed_messages,
            config=self.config,
            # request, session and g are normally added with the
            # context processor for efficiency reasons but for imported
            # templates we also want the proxies in there.
            request=request,
            session=session,
            g=g
        )
        rv.filters['tojson'] = json.tojson_filter
        return rv

    def create_global_jinja_loader(self):
        """Creates the loader for the Jinja2 environment.  Can be used to
        override just the loader and keeping the rest unchanged.  It's
        discouraged to override this function.  Instead one should override
        the :meth:`jinja_loader` function instead.

        The global loader dispatches between the loaders of the application
        and the individual blueprints.

        .. versionadded:: 0.7
        """
        return DispatchingJinjaLoader(self)

    def select_jinja_autoescape(self, filename):
        """Returns ``True`` if autoescaping should be active for the given
        template name. If no template name is given, returns `True`.

        .. versionadded:: 0.5
        """
        if filename is None:
            return True
        return filename.endswith(('.html', '.htm', '.xml', '.xhtml'))

    def update_template_context(self, context):
        """Update the template context with some commonly used variables.
        This injects request, session, config and g into the template
        context as well as everything template context processors want
        to inject.  Note that the as of Flask 0.6, the original values
        in the context will not be overridden if a context processor
        decides to return a value with the same key.

        :param context: the context as a dictionary that is updated in place
                        to add extra variables.
        """
        funcs = self.template_context_processors[None]
        reqctx = _request_ctx_stack.top
        if reqctx is not None:
            bp = reqctx.request.blueprint
            if bp is not None and bp in self.template_context_processors:
                funcs = chain(funcs, self.template_context_processors[bp])
        orig_ctx = context.copy()
        for func in funcs:
            context.update(func())
        # make sure the original values win.  This makes it possible to
        # easier add new variables in context processors without breaking
        # existing views.
        context.update(orig_ctx)

    def make_shell_context(self):
        """Returns the shell context for an interactive shell for this
        application.  This runs all the registered shell context
        processors.

        .. versionadded:: 0.11
        """
        rv = {'app': self, 'g': g}
        for processor in self.shell_context_processors:
            rv.update(processor())
        return rv

    #: What environment the app is running in. Flask and extensions may
    #: enable behaviors based on the environment, such as enabling debug
    #: mode. This maps to the :data:`ENV` config key. This is set by the
    #: :envvar:`FLASK_ENV` environment variable and may not behave as
    #: expected if set in code.
    #:
    #: **Do not enable development when deploying in production.**
    #:
    #: Default: ``'production'``
    env = ConfigAttribute('ENV')

    def _get_debug(self):
        return self.config['DEBUG']

    def _set_debug(self, value):
        self.config['DEBUG'] = value
        self.jinja_env.auto_reload = self.templates_auto_reload

    #: Whether debug mode is enabled. When using ``flask run`` to start
    #: the development server, an interactive debugger will be shown for
    #: unhandled exceptions, and the server will be reloaded when code
    #: changes. This maps to the :data:`DEBUG` config key. This is
    #: enabled when :attr:`env` is ``'development'`` and is overridden
    #: by the ``FLASK_DEBUG`` environment variable. It may not behave as
    #: expected if set in code.
    #:
    #: **Do not enable debug mode when deploying in production.**
    #:
    #: Default: ``True`` if :attr:`env` is ``'development'``, or
    #: ``False`` otherwise.
    debug = property(_get_debug, _set_debug)
    del _get_debug, _set_debug

    def run(self, host=None, port=None, debug=None,
            load_dotenv=True, **options):
        """Runs the application on a local development server.

        Do not use ``run()`` in a production setting. It is not intended to
        meet security and performance requirements for a production server.
        Instead, see :ref:`deployment` for WSGI server recommendations.

        If the :attr:`debug` flag is set the server will automatically reload
        for code changes and show a debugger in case an exception happened.

        If you want to run the application in debug mode, but disable the
        code execution on the interactive debugger, you can pass
        ``use_evalex=False`` as parameter.  This will keep the debugger's
        traceback screen active, but disable code execution.

        It is not recommended to use this function for development with
        automatic reloading as this is badly supported.  Instead you should
        be using the :command:`flask` command line script's ``run`` support.

        .. admonition:: Keep in Mind

           Flask will suppress any server error with a generic error page
           unless it is in debug mode.  As such to enable just the
           interactive debugger without the code reloading, you have to
           invoke :meth:`run` with ``debug=True`` and ``use_reloader=False``.
           Setting ``use_debugger`` to ``True`` without being in debug mode
           won't catch any exceptions because there won't be any to
           catch.

        :param host: the hostname to listen on. Set this to ``'0.0.0.0'`` to
            have the server available externally as well. Defaults to
            ``'127.0.0.1'`` or the host in the ``SERVER_NAME`` config variable
            if present.
        :param port: the port of the webserver. Defaults to ``5000`` or the
            port defined in the ``SERVER_NAME`` config variable if present.
        :param debug: if given, enable or disable debug mode. See
            :attr:`debug`.
        :param load_dotenv: Load the nearest :file:`.env` and :file:`.flaskenv`
            files to set environment variables. Will also change the working
            directory to the directory containing the first file found.
        :param options: the options to be forwarded to the underlying Werkzeug
            server. See :func:`werkzeug.serving.run_simple` for more
            information.

        .. versionchanged:: 1.0
            If installed, python-dotenv will be used to load environment
            variables from :file:`.env` and :file:`.flaskenv` files.

            If set, the :envvar:`FLASK_ENV` and :envvar:`FLASK_DEBUG`
            environment variables will override :attr:`env` and
            :attr:`debug`.

            Threaded mode is enabled by default.

        .. versionchanged:: 0.10
            The default port is now picked from the ``SERVER_NAME``
            variable.
        """
        # Change this into a no-op if the server is invoked from the
        # command line. Have a look at cli.py for more information.
        if os.environ.get('FLASK_RUN_FROM_CLI') == 'true':
            from .debughelpers import explain_ignored_app_run
            explain_ignored_app_run()
            return

        if get_load_dotenv(load_dotenv):
            cli.load_dotenv()

            # if set, let env vars override previous values
            if 'FLASK_ENV' in os.environ:
                self.env = get_env()
                self.debug = get_debug_flag()
            elif 'FLASK_DEBUG' in os.environ:
                self.debug = get_debug_flag()

        # debug passed to method overrides all other sources
        if debug is not None:
            self.debug = bool(debug)

        _host = '127.0.0.1'
        _port = 5000
        server_name = self.config.get('SERVER_NAME')
        sn_host, sn_port = None, None

        if server_name:
            sn_host, _, sn_port = server_name.partition(':')

        host = host or sn_host or _host
        port = int(port or sn_port or _port)

        options.setdefault('use_reloader', self.debug)
        options.setdefault('use_debugger', self.debug)
        options.setdefault('threaded', True)

        cli.show_server_banner(self.env, self.debug, self.name, False)

        from werkzeug.serving import run_simple

        try:
            run_simple(host, port, self, **options)
        finally:
            # reset the first request information if the development server
            # reset normally.  This makes it possible to restart the server
            # without reloader and that stuff from an interactive shell.
            self._got_first_request = False

    def test_client(self, use_cookies=True, **kwargs):
        """Creates a test client for this application.  For information
        about unit testing head over to :ref:`testing`.

        Note that if you are testing for assertions or exceptions in your
        application code, you must set ``app.testing = True`` in order for the
        exceptions to propagate to the test client.  Otherwise, the exception
        will be handled by the application (not visible to the test client) and
        the only indication of an AssertionError or other exception will be a
        500 status code response to the test client.  See the :attr:`testing`
        attribute.  For example::

            app.testing = True
            client = app.test_client()

        The test client can be used in a ``with`` block to defer the closing down
        of the context until the end of the ``with`` block.  This is useful if
        you want to access the context locals for testing::

            with app.test_client() as c:
                rv = c.get('/?vodka=42')
                assert request.args['vodka'] == '42'

        Additionally, you may pass optional keyword arguments that will then
        be passed to the application's :attr:`test_client_class` constructor.
        For example::

            from flask.testing import FlaskClient

            class CustomClient(FlaskClient):
                def __init__(self, *args, **kwargs):
                    self._authentication = kwargs.pop("authentication")
                    super(CustomClient,self).__init__( *args, **kwargs)

            app.test_client_class = CustomClient
            client = app.test_client(authentication='Basic ....')

        See :class:`~flask.testing.FlaskClient` for more information.

        .. versionchanged:: 0.4
           added support for ``with`` block usage for the client.

        .. versionadded:: 0.7
           The `use_cookies` parameter was added as well as the ability
           to override the client to be used by setting the
           :attr:`test_client_class` attribute.

        .. versionchanged:: 0.11
           Added `**kwargs` to support passing additional keyword arguments to
           the constructor of :attr:`test_client_class`.
        """
        cls = self.test_client_class
        if cls is None:
            from flask.testing import FlaskClient as cls
        return cls(self, self.response_class, use_cookies=use_cookies, **kwargs)

    def test_cli_runner(self, **kwargs):
        """Create a CLI runner for testing CLI commands.
        See :ref:`testing-cli`.

        Returns an instance of :attr:`test_cli_runner_class`, by default
        :class:`~flask.testing.FlaskCliRunner`. The Flask app object is
        passed as the first argument.

        .. versionadded:: 1.0
        """
        cls = self.test_cli_runner_class

        if cls is None:
            from flask.testing import FlaskCliRunner as cls

        return cls(self, **kwargs)

    def open_session(self, request):
        """Creates or opens a new session.  Default implementation stores all
        session data in a signed cookie.  This requires that the
        :attr:`secret_key` is set.  Instead of overriding this method
        we recommend replacing the :class:`session_interface`.

        .. deprecated: 1.0
            Will be removed in 1.1. Use ``session_interface.open_session``
            instead.

        :param request: an instance of :attr:`request_class`.
        """

        warnings.warn(DeprecationWarning(
            '"open_session" is deprecated and will be removed in 1.1. Use'
            ' "session_interface.open_session" instead.'
        ))
        return self.session_interface.open_session(self, request)

    def save_session(self, session, response):
        """Saves the session if it needs updates.  For the default
        implementation, check :meth:`open_session`.  Instead of overriding this
        method we recommend replacing the :class:`session_interface`.

        .. deprecated: 1.0
            Will be removed in 1.1. Use ``session_interface.save_session``
            instead.

        :param session: the session to be saved (a
                        :class:`~werkzeug.contrib.securecookie.SecureCookie`
                        object)
        :param response: an instance of :attr:`response_class`
        """

        warnings.warn(DeprecationWarning(
            '"save_session" is deprecated and will be removed in 1.1. Use'
            ' "session_interface.save_session" instead.'
        ))
        return self.session_interface.save_session(self, session, response)

    def make_null_session(self):
        """Creates a new instance of a missing session.  Instead of overriding
        this method we recommend replacing the :class:`session_interface`.

        .. deprecated: 1.0
            Will be removed in 1.1. Use ``session_interface.make_null_session``
            instead.

        .. versionadded:: 0.7
        """

        warnings.warn(DeprecationWarning(
            '"make_null_session" is deprecated and will be removed in 1.1. Use'
            ' "session_interface.make_null_session" instead.'
        ))
        return self.session_interface.make_null_session(self)

    @setupmethod
    def register_blueprint(self, blueprint, **options):
        """Register a :class:`~flask.Blueprint` on the application. Keyword
        arguments passed to this method will override the defaults set on the
        blueprint.

        Calls the blueprint's :meth:`~flask.Blueprint.register` method after
        recording the blueprint in the application's :attr:`blueprints`.

        :param blueprint: The blueprint to register.
        :param url_prefix: Blueprint routes will be prefixed with this.
        :param subdomain: Blueprint routes will match on this subdomain.
        :param url_defaults: Blueprint routes will use these default values for
            view arguments.
        :param options: Additional keyword arguments are passed to
            :class:`~flask.blueprints.BlueprintSetupState`. They can be
            accessed in :meth:`~flask.Blueprint.record` callbacks.

        .. versionadded:: 0.7
        """
        first_registration = False

        if blueprint.name in self.blueprints:
            assert self.blueprints[blueprint.name] is blueprint, (
                'A name collision occurred between blueprints %r and %r. Both'
                ' share the same name "%s". Blueprints that are created on the'
                ' fly need unique names.' % (
                    blueprint, self.blueprints[blueprint.name], blueprint.name
                )
            )
        else:
            self.blueprints[blueprint.name] = blueprint
            self._blueprint_order.append(blueprint)
            first_registration = True

        blueprint.register(self, options, first_registration)

    def iter_blueprints(self):
        """Iterates over all blueprints by the order they were registered.

        .. versionadded:: 0.11
        """
        return iter(self._blueprint_order)

    @setupmethod
    def add_url_rule(self, rule, endpoint=None, view_func=None,
                     provide_automatic_options=None, **options):
        """Connects a URL rule.  Works exactly like the :meth:`route`
        decorator.  If a view_func is provided it will be registered with the
        endpoint.

        Basically this example::

            @app.route('/')
            def index():
                pass

        Is equivalent to the following::

            def index():
                pass
            app.add_url_rule('/', 'index', index)

        If the view_func is not provided you will need to connect the endpoint
        to a view function like so::

            app.view_functions['index'] = index

        Internally :meth:`route` invokes :meth:`add_url_rule` so if you want
        to customize the behavior via subclassing you only need to change
        this method.

        For more information refer to :ref:`url-route-registrations`.

        .. versionchanged:: 0.2
           `view_func` parameter added.

        .. versionchanged:: 0.6
           ``OPTIONS`` is added automatically as method.

        :param rule: the URL rule as string
        :param endpoint: the endpoint for the registered URL rule.  Flask
                         itself assumes the name of the view function as
                         endpoint
        :param view_func: the function to call when serving a request to the
                          provided endpoint
        :param provide_automatic_options: controls whether the ``OPTIONS``
            method should be added automatically. This can also be controlled
            by setting the ``view_func.provide_automatic_options = False``
            before adding the rule.
        :param options: the options to be forwarded to the underlying
                        :class:`~werkzeug.routing.Rule` object.  A change
                        to Werkzeug is handling of method options.  methods
                        is a list of methods this rule should be limited
                        to (``GET``, ``POST`` etc.).  By default a rule
                        just listens for ``GET`` (and implicitly ``HEAD``).
                        Starting with Flask 0.6, ``OPTIONS`` is implicitly
                        added and handled by the standard request handling.
        """
        if endpoint is None:
            endpoint = _endpoint_from_view_func(view_func)
        options['endpoint'] = endpoint
        methods = options.pop('methods', None)

        # if the methods are not given and the view_func object knows its
        # methods we can use that instead.  If neither exists, we go with
        # a tuple of only ``GET`` as default.
        if methods is None:
            methods = getattr(view_func, 'methods', None) or ('GET',)
        if isinstance(methods, string_types):
            raise TypeError('Allowed methods have to be iterables of strings, '
                            'for example: @app.route(..., methods=["POST"])')
        methods = set(item.upper() for item in methods)

        # Methods that should always be added
        required_methods = set(getattr(view_func, 'required_methods', ()))

        # starting with Flask 0.8 the view_func object can disable and
        # force-enable the automatic options handling.
        if provide_automatic_options is None:
            provide_automatic_options = getattr(view_func,
                'provide_automatic_options', None)

        if provide_automatic_options is None:
            if 'OPTIONS' not in methods:
                provide_automatic_options = True
                required_methods.add('OPTIONS')
            else:
                provide_automatic_options = False

        # Add the required methods now.
        methods |= required_methods

        rule = self.url_rule_class(rule, methods=methods, **options)
        rule.provide_automatic_options = provide_automatic_options

        self.url_map.add(rule)
        if view_func is not None:
            old_func = self.view_functions.get(endpoint)
            if old_func is not None and old_func != view_func:
                raise AssertionError('View function mapping is overwriting an '
                                     'existing endpoint function: %s' % endpoint)
            self.view_functions[endpoint] = view_func

    def route(self, rule, **options):
        """A decorator that is used to register a view function for a
        given URL rule.  This does the same thing as :meth:`add_url_rule`
        but is intended for decorator usage::

            @app.route('/')
            def index():
                return 'Hello World'

        For more information refer to :ref:`url-route-registrations`.

        :param rule: the URL rule as string
        :param endpoint: the endpoint for the registered URL rule.  Flask
                         itself assumes the name of the view function as
                         endpoint
        :param options: the options to be forwarded to the underlying
                        :class:`~werkzeug.routing.Rule` object.  A change
                        to Werkzeug is handling of method options.  methods
                        is a list of methods this rule should be limited
                        to (``GET``, ``POST`` etc.).  By default a rule
                        just listens for ``GET`` (and implicitly ``HEAD``).
                        Starting with Flask 0.6, ``OPTIONS`` is implicitly
                        added and handled by the standard request handling.
        """
        def decorator(f):
            endpoint = options.pop('endpoint', None)
            self.add_url_rule(rule, endpoint, f, **options)
            return f
        return decorator

    @setupmethod
    def endpoint(self, endpoint):
        """A decorator to register a function as an endpoint.
        Example::

            @app.endpoint('example.endpoint')
            def example():
                return "example"

        :param endpoint: the name of the endpoint
        """
        def decorator(f):
            self.view_functions[endpoint] = f
            return f
        return decorator

    @staticmethod
    def _get_exc_class_and_code(exc_class_or_code):
        """Ensure that we register only exceptions as handler keys"""
        if isinstance(exc_class_or_code, integer_types):
            exc_class = default_exceptions[exc_class_or_code]
        else:
            exc_class = exc_class_or_code

        assert issubclass(exc_class, Exception)

        if issubclass(exc_class, HTTPException):
            return exc_class, exc_class.code
        else:
            return exc_class, None

    @setupmethod
    def errorhandler(self, code_or_exception):
        """Register a function to handle errors by code or exception class.

        A decorator that is used to register a function given an
        error code.  Example::

            @app.errorhandler(404)
            def page_not_found(error):
                return 'This page does not exist', 404

        You can also register handlers for arbitrary exceptions::

            @app.errorhandler(DatabaseError)
            def special_exception_handler(error):
                return 'Database connection failed', 500

        .. versionadded:: 0.7
            Use :meth:`register_error_handler` instead of modifying
            :attr:`error_handler_spec` directly, for application wide error
            handlers.

        .. versionadded:: 0.7
           One can now additionally also register custom exception types
           that do not necessarily have to be a subclass of the
           :class:`~werkzeug.exceptions.HTTPException` class.

        :param code_or_exception: the code as integer for the handler, or
                                  an arbitrary exception
        """
        def decorator(f):
            self._register_error_handler(None, code_or_exception, f)
            return f
        return decorator

    @setupmethod
    def register_error_handler(self, code_or_exception, f):
        """Alternative error attach function to the :meth:`errorhandler`
        decorator that is more straightforward to use for non decorator
        usage.

        .. versionadded:: 0.7
        """
        self._register_error_handler(None, code_or_exception, f)

    @setupmethod
    def _register_error_handler(self, key, code_or_exception, f):
        """
        :type key: None|str
        :type code_or_exception: int|T<=Exception
        :type f: callable
        """
        if isinstance(code_or_exception, HTTPException):  # old broken behavior
            raise ValueError(
                'Tried to register a handler for an exception instance {0!r}.'
                ' Handlers can only be registered for exception classes or'
                ' HTTP error codes.'.format(code_or_exception)
            )

        try:
            exc_class, code = self._get_exc_class_and_code(code_or_exception)
        except KeyError:
            raise KeyError(
                "'{0}' is not a recognized HTTP error code. Use a subclass of"
                " HTTPException with that code instead.".format(code_or_exception)
            )

        handlers = self.error_handler_spec.setdefault(key, {}).setdefault(code, {})
        handlers[exc_class] = f

    @setupmethod
    def template_filter(self, name=None):
        """A decorator that is used to register custom template filter.
        You can specify a name for the filter, otherwise the function
        name will be used. Example::

          @app.template_filter()
          def reverse(s):
              return s[::-1]

        :param name: the optional name of the filter, otherwise the
                     function name will be used.
        """
        def decorator(f):
            self.add_template_filter(f, name=name)
            return f
        return decorator

    @setupmethod
    def add_template_filter(self, f, name=None):
        """Register a custom template filter.  Works exactly like the
        :meth:`template_filter` decorator.

        :param name: the optional name of the filter, otherwise the
                     function name will be used.
        """
        self.jinja_env.filters[name or f.__name__] = f

    @setupmethod
    def template_test(self, name=None):
        """A decorator that is used to register custom template test.
        You can specify a name for the test, otherwise the function
        name will be used. Example::

          @app.template_test()
          def is_prime(n):
              if n == 2:
                  return True
              for i in range(2, int(math.ceil(math.sqrt(n))) + 1):
                  if n % i == 0:
                      return False
              return True

        .. versionadded:: 0.10

        :param name: the optional name of the test, otherwise the
                     function name will be used.
        """
        def decorator(f):
            self.add_template_test(f, name=name)
            return f
        return decorator

    @setupmethod
    def add_template_test(self, f, name=None):
        """Register a custom template test.  Works exactly like the
        :meth:`template_test` decorator.

        .. versionadded:: 0.10

        :param name: the optional name of the test, otherwise the
                     function name will be used.
        """
        self.jinja_env.tests[name or f.__name__] = f

    @setupmethod
    def template_global(self, name=None):
        """A decorator that is used to register a custom template global function.
        You can specify a name for the global function, otherwise the function
        name will be used. Example::

            @app.template_global()
            def double(n):
                return 2 * n

        .. versionadded:: 0.10

        :param name: the optional name of the global function, otherwise the
                     function name will be used.
        """
        def decorator(f):
            self.add_template_global(f, name=name)
            return f
        return decorator

    @setupmethod
    def add_template_global(self, f, name=None):
        """Register a custom template global function. Works exactly like the
        :meth:`template_global` decorator.

        .. versionadded:: 0.10

        :param name: the optional name of the global function, otherwise the
                     function name will be used.
        """
        self.jinja_env.globals[name or f.__name__] = f

    @setupmethod
    def before_request(self, f):
        """Registers a function to run before each request.

        For example, this can be used to open a database connection, or to load
        the logged in user from the session.

        The function will be called without any arguments. If it returns a
        non-None value, the value is handled as if it was the return value from
        the view, and further request handling is stopped.
        """
        self.before_request_funcs.setdefault(None, []).append(f)
        return f

    @setupmethod
    def before_first_request(self, f):
        """Registers a function to be run before the first request to this
        instance of the application.

        The function will be called without any arguments and its return
        value is ignored.

        .. versionadded:: 0.8
        """
        self.before_first_request_funcs.append(f)
        return f

    @setupmethod
    def after_request(self, f):
        """Register a function to be run after each request.

        Your function must take one parameter, an instance of
        :attr:`response_class` and return a new response object or the
        same (see :meth:`process_response`).

        As of Flask 0.7 this function might not be executed at the end of the
        request in case an unhandled exception occurred.
        """
        self.after_request_funcs.setdefault(None, []).append(f)
        return f

    @setupmethod
    def teardown_request(self, f):
        """Register a function to be run at the end of each request,
        regardless of whether there was an exception or not.  These functions
        are executed when the request context is popped, even if not an
        actual request was performed.

        Example::

            ctx = app.test_request_context()
            ctx.push()
            ...
            ctx.pop()

        When ``ctx.pop()`` is executed in the above example, the teardown
        functions are called just before the request context moves from the
        stack of active contexts.  This becomes relevant if you are using
        such constructs in tests.

        Generally teardown functions must take every necessary step to avoid
        that they will fail.  If they do execute code that might fail they
        will have to surround the execution of these code by try/except
        statements and log occurring errors.

        When a teardown function was called because of an exception it will
        be passed an error object.

        The return values of teardown functions are ignored.

        .. admonition:: Debug Note

           In debug mode Flask will not tear down a request on an exception
           immediately.  Instead it will keep it alive so that the interactive
           debugger can still access it.  This behavior can be controlled
           by the ``PRESERVE_CONTEXT_ON_EXCEPTION`` configuration variable.
        """
        self.teardown_request_funcs.setdefault(None, []).append(f)
        return f

    @setupmethod
    def teardown_appcontext(self, f):
        """Registers a function to be called when the application context
        ends.  These functions are typically also called when the request
        context is popped.

        Example::

            ctx = app.app_context()
            ctx.push()
            ...
            ctx.pop()

        When ``ctx.pop()`` is executed in the above example, the teardown
        functions are called just before the app context moves from the
        stack of active contexts.  This becomes relevant if you are using
        such constructs in tests.

        Since a request context typically also manages an application
        context it would also be called when you pop a request context.

        When a teardown function was called because of an unhandled exception
        it will be passed an error object. If an :meth:`errorhandler` is
        registered, it will handle the exception and the teardown will not
        receive it.

        The return values of teardown functions are ignored.

        .. versionadded:: 0.9
        """
        self.teardown_appcontext_funcs.append(f)
        return f

    @setupmethod
    def context_processor(self, f):
        """Registers a template context processor function."""
        self.template_context_processors[None].append(f)
        return f

    @setupmethod
    def shell_context_processor(self, f):
        """Registers a shell context processor function.

        .. versionadded:: 0.11
        """
        self.shell_context_processors.append(f)
        return f

    @setupmethod
    def url_value_preprocessor(self, f):
        """Register a URL value preprocessor function for all view
        functions in the application. These functions will be called before the
        :meth:`before_request` functions.

        The function can modify the values captured from the matched url before
        they are passed to the view. For example, this can be used to pop a
        common language code value and place it in ``g`` rather than pass it to
        every view.

        The function is passed the endpoint name and values dict. The return
        value is ignored.
        """
        self.url_value_preprocessors.setdefault(None, []).append(f)
        return f

    @setupmethod
    def url_defaults(self, f):
        """Callback function for URL defaults for all view functions of the
        application.  It's called with the endpoint and values and should
        update the values passed in place.
        """
        self.url_default_functions.setdefault(None, []).append(f)
        return f

    def _find_error_handler(self, e):
        """Return a registered error handler for an exception in this order:
        blueprint handler for a specific code, app handler for a specific code,
        blueprint handler for an exception class, app handler for an exception
        class, or ``None`` if a suitable handler is not found.
        """
        exc_class, code = self._get_exc_class_and_code(type(e))

        for name, c in (
            (request.blueprint, code), (None, code),
            (request.blueprint, None), (None, None)
        ):
            handler_map = self.error_handler_spec.setdefault(name, {}).get(c)

            if not handler_map:
                continue

            for cls in exc_class.__mro__:
                handler = handler_map.get(cls)

                if handler is not None:
                    return handler

    def handle_http_exception(self, e):
        """Handles an HTTP exception.  By default this will invoke the
        registered error handlers and fall back to returning the
        exception as response.

        .. versionadded:: 0.3
        """
        # Proxy exceptions don't have error codes.  We want to always return
        # those unchanged as errors
        if e.code is None:
            return e

        handler = self._find_error_handler(e)
        if handler is None:
            return e
        return handler(e)

    def trap_http_exception(self, e):
        """Checks if an HTTP exception should be trapped or not.  By default
        this will return ``False`` for all exceptions except for a bad request
        key error if ``TRAP_BAD_REQUEST_ERRORS`` is set to ``True``.  It
        also returns ``True`` if ``TRAP_HTTP_EXCEPTIONS`` is set to ``True``.

        This is called for all HTTP exceptions raised by a view function.
        If it returns ``True`` for any exception the error handler for this
        exception is not called and it shows up as regular exception in the
        traceback.  This is helpful for debugging implicitly raised HTTP
        exceptions.

        .. versionchanged:: 1.0
            Bad request errors are not trapped by default in debug mode.

        .. versionadded:: 0.8
        """
        if self.config['TRAP_HTTP_EXCEPTIONS']:
            return True

        trap_bad_request = self.config['TRAP_BAD_REQUEST_ERRORS']

        # if unset, trap key errors in debug mode
        if (
            trap_bad_request is None and self.debug
            and isinstance(e, BadRequestKeyError)
        ):
            return True

        if trap_bad_request:
            return isinstance(e, BadRequest)

        return False

    def handle_user_exception(self, e):
        """This method is called whenever an exception occurs that
        should be handled. A special case is :class:`~werkzeug
        .exceptions.HTTPException` which is forwarded to the
        :meth:`handle_http_exception` method. This function will either
        return a response value or reraise the exception with the same
        traceback.

        .. versionchanged:: 1.0
<<<<<<< HEAD
            Key errors raised from request data like ``form`` show the bad
            key in debug mode rather than a generic bad request message.
=======
            Key errors raised from request data like ``form`` show the
            bad key in debug mode rather than a generic bad request
            message.
>>>>>>> a656025c

        .. versionadded:: 0.7
        """
        exc_type, exc_value, tb = sys.exc_info()
        assert exc_value is e
        # ensure not to trash sys.exc_info() at that point in case someone
        # wants the traceback preserved in handle_http_exception.  Of course
        # we cannot prevent users from trashing it themselves in a custom
        # trap_http_exception method so that's their fault then.

        if isinstance(e, BadRequestKeyError):
            if self.debug or self.config["TRAP_BAD_REQUEST_ERRORS"]:
                # Werkzeug < 0.15 doesn't add the KeyError to the 400
                # message, add it in manually.
                description = e.get_description()

                if e.args[0] not in description:
                    e.description = "KeyError: '{}'".format(*e.args)
            else:
                # Werkzeug >= 0.15 does add it, remove it in production
                e.args = ()

        if isinstance(e, HTTPException) and not self.trap_http_exception(e):
            return self.handle_http_exception(e)

        handler = self._find_error_handler(e)

        if handler is None:
            reraise(exc_type, exc_value, tb)
        return handler(e)

    def handle_exception(self, e):
        """Default exception handling that kicks in when an exception
        occurs that is not caught.  In debug mode the exception will
        be re-raised immediately, otherwise it is logged and the handler
        for a 500 internal server error is used.  If no such handler
        exists, a default 500 internal server error message is displayed.

        .. versionadded:: 0.3
        """
        exc_type, exc_value, tb = sys.exc_info()
        got_request_exception.send(self, exception=e)

        if self.propagate_exceptions:
            # if we want to repropagate the exception, we can attempt to
            # raise it with the whole traceback in case we can do that
            # (the function was actually called from the except part)
            # otherwise, we just raise the error again
            if exc_value is e:
                reraise(exc_type, exc_value, tb)
            else:
                raise e

        self.log_exception((exc_type, exc_value, tb))
        handler = self._find_error_handler(InternalServerError())
        if handler is None:
            return InternalServerError()
        return self.finalize_request(handler(e), from_error_handler=True)

    def log_exception(self, exc_info):
        """Logs an exception.  This is called by :meth:`handle_exception`
        if debugging is disabled and right before the handler is called.
        The default implementation logs the exception as error on the
        :attr:`logger`.

        .. versionadded:: 0.8
        """
        self.logger.error('Exception on %s [%s]' % (
            request.path,
            request.method
        ), exc_info=exc_info)

    def raise_routing_exception(self, request):
        """Exceptions that are recording during routing are reraised with
        this method.  During debug we are not reraising redirect requests
        for non ``GET``, ``HEAD``, or ``OPTIONS`` requests and we're raising
        a different error instead to help debug situations.

        :internal:
        """
        if not self.debug \
           or not isinstance(request.routing_exception, RequestRedirect) \
           or request.method in ('GET', 'HEAD', 'OPTIONS'):
            raise request.routing_exception

        from .debughelpers import FormDataRoutingRedirect
        raise FormDataRoutingRedirect(request)

    def dispatch_request(self):
        """Does the request dispatching.  Matches the URL and returns the
        return value of the view or error handler.  This does not have to
        be a response object.  In order to convert the return value to a
        proper response object, call :func:`make_response`.

        .. versionchanged:: 0.7
           This no longer does the exception handling, this code was
           moved to the new :meth:`full_dispatch_request`.
        """
        req = _request_ctx_stack.top.request
        if req.routing_exception is not None:
            self.raise_routing_exception(req)
        rule = req.url_rule
        # if we provide automatic options for this URL and the
        # request came with the OPTIONS method, reply automatically
        if getattr(rule, 'provide_automatic_options', False) \
           and req.method == 'OPTIONS':
            return self.make_default_options_response()
        # otherwise dispatch to the handler for that endpoint
        return self.view_functions[rule.endpoint](**req.view_args)

    def full_dispatch_request(self):
        """Dispatches the request and on top of that performs request
        pre and postprocessing as well as HTTP exception catching and
        error handling.

        .. versionadded:: 0.7
        """
        self.try_trigger_before_first_request_functions()
        try:
            request_started.send(self)
            rv = self.preprocess_request()
            if rv is None:
                rv = self.dispatch_request()
        except Exception as e:
            rv = self.handle_user_exception(e)
        return self.finalize_request(rv)

    def finalize_request(self, rv, from_error_handler=False):
        """Given the return value from a view function this finalizes
        the request by converting it into a response and invoking the
        postprocessing functions.  This is invoked for both normal
        request dispatching as well as error handlers.

        Because this means that it might be called as a result of a
        failure a special safe mode is available which can be enabled
        with the `from_error_handler` flag.  If enabled, failures in
        response processing will be logged and otherwise ignored.

        :internal:
        """
        response = self.make_response(rv)
        try:
            response = self.process_response(response)
            request_finished.send(self, response=response)
        except Exception:
            if not from_error_handler:
                raise
            self.logger.exception('Request finalizing failed with an '
                                  'error while handling an error')
        return response

    def try_trigger_before_first_request_functions(self):
        """Called before each request and will ensure that it triggers
        the :attr:`before_first_request_funcs` and only exactly once per
        application instance (which means process usually).

        :internal:
        """
        if self._got_first_request:
            return
        with self._before_request_lock:
            if self._got_first_request:
                return
            for func in self.before_first_request_funcs:
                func()
            self._got_first_request = True

    def make_default_options_response(self):
        """This method is called to create the default ``OPTIONS`` response.
        This can be changed through subclassing to change the default
        behavior of ``OPTIONS`` responses.

        .. versionadded:: 0.7
        """
        adapter = _request_ctx_stack.top.url_adapter
        if hasattr(adapter, 'allowed_methods'):
            methods = adapter.allowed_methods()
        else:
            # fallback for Werkzeug < 0.7
            methods = []
            try:
                adapter.match(method='--')
            except MethodNotAllowed as e:
                methods = e.valid_methods
            except HTTPException as e:
                pass
        rv = self.response_class()
        rv.allow.update(methods)
        return rv

    def should_ignore_error(self, error):
        """This is called to figure out if an error should be ignored
        or not as far as the teardown system is concerned.  If this
        function returns ``True`` then the teardown handlers will not be
        passed the error.

        .. versionadded:: 0.10
        """
        return False

    def make_response(self, rv):
        """Convert the return value from a view function to an instance of
        :attr:`response_class`.

        :param rv: the return value from the view function. The view function
            must return a response. Returning ``None``, or the view ending
            without returning, is not allowed. The following types are allowed
            for ``view_rv``:

            ``str`` (``unicode`` in Python 2)
                A response object is created with the string encoded to UTF-8
                as the body.

            ``bytes`` (``str`` in Python 2)
                A response object is created with the bytes as the body.

            ``tuple``
                Either ``(body, status, headers)``, ``(body, status)``, or
                ``(body, headers)``, where ``body`` is any of the other types
                allowed here, ``status`` is a string or an integer, and
                ``headers`` is a dictionary or a list of ``(key, value)``
                tuples. If ``body`` is a :attr:`response_class` instance,
                ``status`` overwrites the exiting value and ``headers`` are
                extended.

            :attr:`response_class`
                The object is returned unchanged.

            other :class:`~werkzeug.wrappers.Response` class
                The object is coerced to :attr:`response_class`.

            :func:`callable`
                The function is called as a WSGI application. The result is
                used to create a response object.

        .. versionchanged:: 0.9
           Previously a tuple was interpreted as the arguments for the
           response object.
        """

        status = headers = None

        # unpack tuple returns
        if isinstance(rv, tuple):
            len_rv = len(rv)

            # a 3-tuple is unpacked directly
            if len_rv == 3:
                rv, status, headers = rv
            # decide if a 2-tuple has status or headers
            elif len_rv == 2:
                if isinstance(rv[1], (Headers, dict, tuple, list)):
                    rv, headers = rv
                else:
                    rv, status = rv
            # other sized tuples are not allowed
            else:
                raise TypeError(
                    'The view function did not return a valid response tuple.'
                    ' The tuple must have the form (body, status, headers),'
                    ' (body, status), or (body, headers).'
                )

        # the body must not be None
        if rv is None:
            raise TypeError(
                'The view function did not return a valid response. The'
                ' function either returned None or ended without a return'
                ' statement.'
            )

        # make sure the body is an instance of the response class
        if not isinstance(rv, self.response_class):
            if isinstance(rv, (text_type, bytes, bytearray)):
                # let the response class set the status and headers instead of
                # waiting to do it manually, so that the class can handle any
                # special logic
                rv = self.response_class(rv, status=status, headers=headers)
                status = headers = None
            else:
                # evaluate a WSGI callable, or coerce a different response
                # class to the correct type
                try:
                    rv = self.response_class.force_type(rv, request.environ)
                except TypeError as e:
                    new_error = TypeError(
                        '{e}\nThe view function did not return a valid'
                        ' response. The return type must be a string, tuple,'
                        ' Response instance, or WSGI callable, but it was a'
                        ' {rv.__class__.__name__}.'.format(e=e, rv=rv)
                    )
                    reraise(TypeError, new_error, sys.exc_info()[2])

        # prefer the status if it was provided
        if status is not None:
            if isinstance(status, (text_type, bytes, bytearray)):
                rv.status = status
            else:
                rv.status_code = status

        # extend existing headers with provided headers
        if headers:
            rv.headers.extend(headers)

        return rv

    def create_url_adapter(self, request):
        """Creates a URL adapter for the given request. The URL adapter
        is created at a point where the request context is not yet set
        up so the request is passed explicitly.

        .. versionadded:: 0.6

        .. versionchanged:: 0.9
           This can now also be called without a request object when the
           URL adapter is created for the application context.

        .. versionchanged:: 1.0
            :data:`SERVER_NAME` no longer implicitly enables subdomain
            matching. Use :attr:`subdomain_matching` instead.
        """
        if request is not None:
            # If subdomain matching is disabled (the default), use the
            # default subdomain in all cases. This should be the default
            # in Werkzeug but it currently does not have that feature.
            subdomain = ((self.url_map.default_subdomain or None)
                         if not self.subdomain_matching else None)
            return self.url_map.bind_to_environ(
                request.environ,
                server_name=self.config['SERVER_NAME'],
                subdomain=subdomain)
        # We need at the very least the server name to be set for this
        # to work.
        if self.config['SERVER_NAME'] is not None:
            return self.url_map.bind(
                self.config['SERVER_NAME'],
                script_name=self.config['APPLICATION_ROOT'],
                url_scheme=self.config['PREFERRED_URL_SCHEME'])

    def inject_url_defaults(self, endpoint, values):
        """Injects the URL defaults for the given endpoint directly into
        the values dictionary passed.  This is used internally and
        automatically called on URL building.

        .. versionadded:: 0.7
        """
        funcs = self.url_default_functions.get(None, ())
        if '.' in endpoint:
            bp = endpoint.rsplit('.', 1)[0]
            funcs = chain(funcs, self.url_default_functions.get(bp, ()))
        for func in funcs:
            func(endpoint, values)

    def handle_url_build_error(self, error, endpoint, values):
        """Handle :class:`~werkzeug.routing.BuildError` on :meth:`url_for`.
        """
        exc_type, exc_value, tb = sys.exc_info()
        for handler in self.url_build_error_handlers:
            try:
                rv = handler(error, endpoint, values)
                if rv is not None:
                    return rv
            except BuildError as e:
                # make error available outside except block (py3)
                error = e

        # At this point we want to reraise the exception.  If the error is
        # still the same one we can reraise it with the original traceback,
        # otherwise we raise it from here.
        if error is exc_value:
            reraise(exc_type, exc_value, tb)
        raise error

    def preprocess_request(self):
        """Called before the request is dispatched. Calls
        :attr:`url_value_preprocessors` registered with the app and the
        current blueprint (if any). Then calls :attr:`before_request_funcs`
        registered with the app and the blueprint.

        If any :meth:`before_request` handler returns a non-None value, the
        value is handled as if it was the return value from the view, and
        further request handling is stopped.
        """

        bp = _request_ctx_stack.top.request.blueprint

        funcs = self.url_value_preprocessors.get(None, ())
        if bp is not None and bp in self.url_value_preprocessors:
            funcs = chain(funcs, self.url_value_preprocessors[bp])
        for func in funcs:
            func(request.endpoint, request.view_args)

        funcs = self.before_request_funcs.get(None, ())
        if bp is not None and bp in self.before_request_funcs:
            funcs = chain(funcs, self.before_request_funcs[bp])
        for func in funcs:
            rv = func()
            if rv is not None:
                return rv

    def process_response(self, response):
        """Can be overridden in order to modify the response object
        before it's sent to the WSGI server.  By default this will
        call all the :meth:`after_request` decorated functions.

        .. versionchanged:: 0.5
           As of Flask 0.5 the functions registered for after request
           execution are called in reverse order of registration.

        :param response: a :attr:`response_class` object.
        :return: a new response object or the same, has to be an
                 instance of :attr:`response_class`.
        """
        ctx = _request_ctx_stack.top
        bp = ctx.request.blueprint
        funcs = ctx._after_request_functions
        if bp is not None and bp in self.after_request_funcs:
            funcs = chain(funcs, reversed(self.after_request_funcs[bp]))
        if None in self.after_request_funcs:
            funcs = chain(funcs, reversed(self.after_request_funcs[None]))
        for handler in funcs:
            response = handler(response)
        if not self.session_interface.is_null_session(ctx.session):
            self.session_interface.save_session(self, ctx.session, response)
        return response

    def do_teardown_request(self, exc=_sentinel):
        """Called after the request is dispatched and the response is
        returned, right before the request context is popped.

        This calls all functions decorated with
        :meth:`teardown_request`, and :meth:`Blueprint.teardown_request`
        if a blueprint handled the request. Finally, the
        :data:`request_tearing_down` signal is sent.

        This is called by
        :meth:`RequestContext.pop() <flask.ctx.RequestContext.pop>`,
        which may be delayed during testing to maintain access to
        resources.

        :param exc: An unhandled exception raised while dispatching the
            request. Detected from the current exception information if
            not passed. Passed to each teardown function.

        .. versionchanged:: 0.9
            Added the ``exc`` argument.
        """
        if exc is _sentinel:
            exc = sys.exc_info()[1]
        funcs = reversed(self.teardown_request_funcs.get(None, ()))
        bp = _request_ctx_stack.top.request.blueprint
        if bp is not None and bp in self.teardown_request_funcs:
            funcs = chain(funcs, reversed(self.teardown_request_funcs[bp]))
        for func in funcs:
            func(exc)
        request_tearing_down.send(self, exc=exc)

    def do_teardown_appcontext(self, exc=_sentinel):
        """Called right before the application context is popped.

        When handling a request, the application context is popped
        after the request context. See :meth:`do_teardown_request`.

        This calls all functions decorated with
        :meth:`teardown_appcontext`. Then the
        :data:`appcontext_tearing_down` signal is sent.

        This is called by
        :meth:`AppContext.pop() <flask.ctx.AppContext.pop>`.

        .. versionadded:: 0.9
        """
        if exc is _sentinel:
            exc = sys.exc_info()[1]
        for func in reversed(self.teardown_appcontext_funcs):
            func(exc)
        appcontext_tearing_down.send(self, exc=exc)

    def app_context(self):
        """Create an :class:`~flask.ctx.AppContext`. Use as a ``with``
        block to push the context, which will make :data:`current_app`
        point at this application.

        An application context is automatically pushed by
        :meth:`RequestContext.push() <flask.ctx.RequestContext.push>`
        when handling a request, and when running a CLI command. Use
        this to manually create a context outside of these situations.

        ::

            with app.app_context():
                init_db()

        See :doc:`/appcontext`.

        .. versionadded:: 0.9
        """
        return AppContext(self)

    def request_context(self, environ):
        """Create a :class:`~flask.ctx.RequestContext` representing a
        WSGI environment. Use a ``with`` block to push the context,
        which will make :data:`request` point at this request.

        See :doc:`/reqcontext`.

        Typically you should not call this from your own code. A request
        context is automatically pushed by the :meth:`wsgi_app` when
        handling a request. Use :meth:`test_request_context` to create
        an environment and context instead of this method.

        :param environ: a WSGI environment
        """
        return RequestContext(self, environ)

    def test_request_context(self, *args, **kwargs):
        """Create a :class:`~flask.ctx.RequestContext` for a WSGI
        environment created from the given values. This is mostly useful
        during testing, where you may want to run a function that uses
        request data without dispatching a full request.

        See :doc:`/reqcontext`.

        Use a ``with`` block to push the context, which will make
        :data:`request` point at the request for the created
        environment. ::

            with test_request_context(...):
                generate_report()

        When using the shell, it may be easier to push and pop the
        context manually to avoid indentation. ::

            ctx = app.test_request_context(...)
            ctx.push()
            ...
            ctx.pop()

        Takes the same arguments as Werkzeug's
        :class:`~werkzeug.test.EnvironBuilder`, with some defaults from
        the application. See the linked Werkzeug docs for most of the
        available arguments. Flask-specific behavior is listed here.

        :param path: URL path being requested.
        :param base_url: Base URL where the app is being served, which
            ``path`` is relative to. If not given, built from
            :data:`PREFERRED_URL_SCHEME`, ``subdomain``,
            :data:`SERVER_NAME`, and :data:`APPLICATION_ROOT`.
        :param subdomain: Subdomain name to append to
            :data:`SERVER_NAME`.
        :param url_scheme: Scheme to use instead of
            :data:`PREFERRED_URL_SCHEME`.
        :param data: The request body, either as a string or a dict of
            form keys and values.
        :param json: If given, this is serialized as JSON and passed as
            ``data``. Also defaults ``content_type`` to
            ``application/json``.
        :param args: other positional arguments passed to
            :class:`~werkzeug.test.EnvironBuilder`.
        :param kwargs: other keyword arguments passed to
            :class:`~werkzeug.test.EnvironBuilder`.
        """
        from flask.testing import make_test_environ_builder

        builder = make_test_environ_builder(self, *args, **kwargs)

        try:
            return self.request_context(builder.get_environ())
        finally:
            builder.close()

    def wsgi_app(self, environ, start_response):
        """The actual WSGI application. This is not implemented in
        :meth:`__call__` so that middlewares can be applied without
        losing a reference to the app object. Instead of doing this::

            app = MyMiddleware(app)

        It's a better idea to do this instead::

            app.wsgi_app = MyMiddleware(app.wsgi_app)

        Then you still have the original application object around and
        can continue to call methods on it.

        .. versionchanged:: 0.7
            Teardown events for the request and app contexts are called
            even if an unhandled error occurs. Other events may not be
            called depending on when an error occurs during dispatch.
            See :ref:`callbacks-and-errors`.

        :param environ: A WSGI environment.
        :param start_response: A callable accepting a status code,
            a list of headers, and an optional exception context to
            start the response.
        """
        ctx = self.request_context(environ)
        error = None
        try:
            try:
                ctx.push()
                response = self.full_dispatch_request()
            except Exception as e:
                error = e
                response = self.handle_exception(e)
            except:
                error = sys.exc_info()[1]
                raise
            return response(environ, start_response)
        finally:
            if self.should_ignore_error(error):
                error = None
            ctx.auto_pop(error)

    def __call__(self, environ, start_response):
        """The WSGI server calls the Flask application object as the
        WSGI application. This calls :meth:`wsgi_app` which can be
        wrapped to applying middleware."""
        return self.wsgi_app(environ, start_response)

    def __repr__(self):
        return '<%s %r>' % (
            self.__class__.__name__,
            self.name,
        )<|MERGE_RESOLUTION|>--- conflicted
+++ resolved
@@ -1686,14 +1686,9 @@
         traceback.
 
         .. versionchanged:: 1.0
-<<<<<<< HEAD
-            Key errors raised from request data like ``form`` show the bad
-            key in debug mode rather than a generic bad request message.
-=======
             Key errors raised from request data like ``form`` show the
             bad key in debug mode rather than a generic bad request
             message.
->>>>>>> a656025c
 
         .. versionadded:: 0.7
         """
