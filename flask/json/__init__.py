# -*- coding: utf-8 -*-
"""
flask.json
~~~~~~~~~~

:copyright: © 2010 by the Pallets team.
:license: BSD, see LICENSE for more details.
"""
import codecs
import io
import uuid
from datetime import date, datetime
from flask.globals import current_app, request
from flask._compat import text_type, PY2

from werkzeug.http import http_date
from jinja2 import Markup

# Use the same json implementation as itsdangerous on which we
# depend anyways.
from itsdangerous import json as _json


# Figure out if simplejson escapes slashes.  This behavior was changed
# from one version to another without reason.
_slash_escape = "\\/" not in _json.dumps("/")


__all__ = [
    "dump",
    "dumps",
    "load",
    "loads",
    "htmlsafe_dump",
    "htmlsafe_dumps",
    "JSONDecoder",
    "JSONEncoder",
    "jsonify",
]


def _wrap_reader_for_text(fp, encoding):
    if isinstance(fp.read(0), bytes):
        fp = io.TextIOWrapper(io.BufferedReader(fp), encoding)
    return fp


def _wrap_writer_for_text(fp, encoding):
    try:
        fp.write("")
    except TypeError:
        fp = io.TextIOWrapper(fp, encoding)
    return fp


class JSONEncoder(_json.JSONEncoder):
    """The default Flask JSON encoder.  This one extends the default simplejson
    encoder by also supporting ``datetime`` objects, ``UUID`` as well as
    ``Markup`` objects which are serialized as RFC 822 datetime strings (same
    as the HTTP date format).  In order to support more data types override the
    :meth:`default` method.
    """

    def default(self, o):
        """Implement this method in a subclass such that it returns a
        serializable object for ``o``, or calls the base implementation (to
        raise a :exc:`TypeError`).

        For example, to support arbitrary iterators, you could implement
        default like this::

            def default(self, o):
                try:
                    iterable = iter(o)
                except TypeError:
                    pass
                else:
                    return list(iterable)
                return JSONEncoder.default(self, o)
        """
        if isinstance(o, datetime):
            return http_date(o.utctimetuple())
        if isinstance(o, date):
            return http_date(o.timetuple())
        if isinstance(o, uuid.UUID):
            return str(o)
        if hasattr(o, "__html__"):
            return text_type(o.__html__())
        return _json.JSONEncoder.default(self, o)


class JSONDecoder(_json.JSONDecoder):
    """The default JSON decoder.  This one does not change the behavior from
    the default simplejson decoder.  Consult the :mod:`json` documentation
    for more information.  This decoder is not only used for the load
    functions of this module but also :attr:`~flask.Request`.
    """


def _dump_arg_defaults(kwargs, app=None):
    """Inject default arguments for dump functions."""
    if app is None:
        app = current_app

    if app:
        bp = app.blueprints.get(request.blueprint) if request else None
        kwargs.setdefault(
<<<<<<< HEAD
            "cls",
            bp.json_encoder if bp and bp.json_encoder else current_app.json_encoder,
        )

        if not current_app.config["JSON_AS_ASCII"]:
            kwargs.setdefault("ensure_ascii", False)

        kwargs.setdefault("sort_keys", current_app.config["JSON_SORT_KEYS"])
=======
            'cls', bp.json_encoder if bp and bp.json_encoder else app.json_encoder
        )

        if not app.config['JSON_AS_ASCII']:
            kwargs.setdefault('ensure_ascii', False)

        kwargs.setdefault('sort_keys', app.config['JSON_SORT_KEYS'])
>>>>>>> 99660cc4
    else:
        kwargs.setdefault("sort_keys", True)
        kwargs.setdefault("cls", JSONEncoder)


def _load_arg_defaults(kwargs, app=None):
    """Inject default arguments for load functions."""
    if app is None:
        app = current_app

    if app:
        bp = app.blueprints.get(request.blueprint) if request else None
        kwargs.setdefault(
<<<<<<< HEAD
            "cls",
            bp.json_decoder if bp and bp.json_decoder else current_app.json_decoder,
=======
            'cls',
            bp.json_decoder if bp and bp.json_decoder
                else app.json_decoder
>>>>>>> 99660cc4
        )
    else:
        kwargs.setdefault("cls", JSONDecoder)


def detect_encoding(data):
    """Detect which UTF codec was used to encode the given bytes.

    The latest JSON standard (:rfc:`8259`) suggests that only UTF-8 is
    accepted. Older documents allowed 8, 16, or 32. 16 and 32 can be big
    or little endian. Some editors or libraries may prepend a BOM.

    :param data: Bytes in unknown UTF encoding.
    :return: UTF encoding name
    """
    head = data[:4]

    if head[:3] == codecs.BOM_UTF8:
        return "utf-8-sig"

    if b"\x00" not in head:
        return "utf-8"

    if head in (codecs.BOM_UTF32_BE, codecs.BOM_UTF32_LE):
        return "utf-32"

    if head[:2] in (codecs.BOM_UTF16_BE, codecs.BOM_UTF16_LE):
        return "utf-16"

    if len(head) == 4:
        if head[:3] == b"\x00\x00\x00":
            return "utf-32-be"

        if head[::2] == b"\x00\x00":
            return "utf-16-be"

        if head[1:] == b"\x00\x00\x00":
            return "utf-32-le"

        if head[1::2] == b"\x00\x00":
            return "utf-16-le"

    if len(head) == 2:
        return "utf-16-be" if head.startswith(b"\x00") else "utf-16-le"

    return "utf-8"


def dumps(obj, app=None, **kwargs):
    """Serialize ``obj`` to a JSON-formatted string. If there is an
    app context pushed, use the current app's configured encoder
    (:attr:`~flask.Flask.json_encoder`), or fall back to the default
    :class:`JSONEncoder`.

    Takes the same arguments as the built-in :func:`json.dumps`, and
    does some extra configuration based on the application. If the
    simplejson package is installed, it is preferred.

    :param obj: Object to serialize to JSON.
    :param app: App instance to use to configure the JSON encoder.
        Uses ``current_app`` if not given, and falls back to the default
        encoder when not in an app context.
    :param kwargs: Extra arguments passed to :func:`json.dumps`.

    .. versionchanged:: 1.0.3

        ``app`` can be passed directly, rather than requiring an app
        context for configuration.
    """
<<<<<<< HEAD
    _dump_arg_defaults(kwargs)
    encoding = kwargs.pop("encoding", None)
=======
    _dump_arg_defaults(kwargs, app=app)
    encoding = kwargs.pop('encoding', None)
>>>>>>> 99660cc4
    rv = _json.dumps(obj, **kwargs)
    if encoding is not None and isinstance(rv, text_type):
        rv = rv.encode(encoding)
    return rv


def dump(obj, fp, app=None, **kwargs):
    """Like :func:`dumps` but writes into a file object."""
<<<<<<< HEAD
    _dump_arg_defaults(kwargs)
    encoding = kwargs.pop("encoding", None)
=======
    _dump_arg_defaults(kwargs, app=app)
    encoding = kwargs.pop('encoding', None)
>>>>>>> 99660cc4
    if encoding is not None:
        fp = _wrap_writer_for_text(fp, encoding)
    _json.dump(obj, fp, **kwargs)


def loads(s, app=None, **kwargs):
    """Deserialize an object from a JSON-formatted string ``s``. If
    there is an app context pushed, use the current app's configured
    decoder (:attr:`~flask.Flask.json_decoder`), or fall back to the
    default :class:`JSONDecoder`.

    Takes the same arguments as the built-in :func:`json.loads`, and
    does some extra configuration based on the application. If the
    simplejson package is installed, it is preferred.

    :param s: JSON string to deserialize.
    :param app: App instance to use to configure the JSON decoder.
        Uses ``current_app`` if not given, and falls back to the default
        encoder when not in an app context.
    :param kwargs: Extra arguments passed to :func:`json.dumps`.

    .. versionchanged:: 1.0.3

        ``app`` can be passed directly, rather than requiring an app
        context for configuration.
    """
    _load_arg_defaults(kwargs, app=app)
    if isinstance(s, bytes):
        encoding = kwargs.pop("encoding", None)
        if encoding is None:
            encoding = detect_encoding(s)
        s = s.decode(encoding)
    return _json.loads(s, **kwargs)


def load(fp, app=None, **kwargs):
    """Like :func:`loads` but reads from a file object."""
    _load_arg_defaults(kwargs, app=app)
    if not PY2:
        fp = _wrap_reader_for_text(fp, kwargs.pop("encoding", None) or "utf-8")
    return _json.load(fp, **kwargs)


def htmlsafe_dumps(obj, **kwargs):
    """Works exactly like :func:`dumps` but is safe for use in ``<script>``
    tags.  It accepts the same arguments and returns a JSON string.  Note that
    this is available in templates through the ``|tojson`` filter which will
    also mark the result as safe.  Due to how this function escapes certain
    characters this is safe even if used outside of ``<script>`` tags.

    The following characters are escaped in strings:

    -   ``<``
    -   ``>``
    -   ``&``
    -   ``'``

    This makes it safe to embed such strings in any place in HTML with the
    notable exception of double quoted attributes.  In that case single
    quote your attributes or HTML escape it in addition.

    .. versionchanged:: 0.10
       This function's return value is now always safe for HTML usage, even
       if outside of script tags or if used in XHTML.  This rule does not
       hold true when using this function in HTML attributes that are double
       quoted.  Always single quote attributes if you use the ``|tojson``
       filter.  Alternatively use ``|tojson|forceescape``.
    """
    rv = (
        dumps(obj, **kwargs)
        .replace(u"<", u"\\u003c")
        .replace(u">", u"\\u003e")
        .replace(u"&", u"\\u0026")
        .replace(u"'", u"\\u0027")
    )
    if not _slash_escape:
        rv = rv.replace("\\/", "/")
    return rv


def htmlsafe_dump(obj, fp, **kwargs):
    """Like :func:`htmlsafe_dumps` but writes into a file object."""
    fp.write(text_type(htmlsafe_dumps(obj, **kwargs)))


def jsonify(*args, **kwargs):
    """This function wraps :func:`dumps` to add a few enhancements that make
    life easier.  It turns the JSON output into a :class:`~flask.Response`
    object with the :mimetype:`application/json` mimetype.  For convenience, it
    also converts multiple arguments into an array or multiple keyword arguments
    into a dict.  This means that both ``jsonify(1,2,3)`` and
    ``jsonify([1,2,3])`` serialize to ``[1,2,3]``.

    For clarity, the JSON serialization behavior has the following differences
    from :func:`dumps`:

    1. Single argument: Passed straight through to :func:`dumps`.
    2. Multiple arguments: Converted to an array before being passed to
       :func:`dumps`.
    3. Multiple keyword arguments: Converted to a dict before being passed to
       :func:`dumps`.
    4. Both args and kwargs: Behavior undefined and will throw an exception.

    Example usage::

        from flask import jsonify

        @app.route('/_get_current_user')
        def get_current_user():
            return jsonify(username=g.user.username,
                           email=g.user.email,
                           id=g.user.id)

    This will send a JSON response like this to the browser::

        {
            "username": "admin",
            "email": "admin@localhost",
            "id": 42
        }


    .. versionchanged:: 0.11
       Added support for serializing top-level arrays. This introduces a
       security risk in ancient browsers. See :ref:`json-security` for details.

    This function's response will be pretty printed if the
    ``JSONIFY_PRETTYPRINT_REGULAR`` config parameter is set to True or the
    Flask app is running in debug mode. Compressed (not pretty) formatting
    currently means no indents and no spaces after separators.

    .. versionadded:: 0.2
    """

    indent = None
    separators = (",", ":")

    if current_app.config["JSONIFY_PRETTYPRINT_REGULAR"] or current_app.debug:
        indent = 2
        separators = (", ", ": ")

    if args and kwargs:
        raise TypeError("jsonify() behavior undefined when passed both args and kwargs")
    elif len(args) == 1:  # single args are passed directly to dumps()
        data = args[0]
    else:
        data = args or kwargs

    return current_app.response_class(
        dumps(data, indent=indent, separators=separators) + "\n",
        mimetype=current_app.config["JSONIFY_MIMETYPE"],
    )


def tojson_filter(obj, **kwargs):
    return Markup(htmlsafe_dumps(obj, **kwargs))<|MERGE_RESOLUTION|>--- conflicted
+++ resolved
@@ -105,24 +105,13 @@
     if app:
         bp = app.blueprints.get(request.blueprint) if request else None
         kwargs.setdefault(
-<<<<<<< HEAD
-            "cls",
-            bp.json_encoder if bp and bp.json_encoder else current_app.json_encoder,
+            "cls", bp.json_encoder if bp and bp.json_encoder else app.json_encoder
         )
 
-        if not current_app.config["JSON_AS_ASCII"]:
+        if not app.config["JSON_AS_ASCII"]:
             kwargs.setdefault("ensure_ascii", False)
 
-        kwargs.setdefault("sort_keys", current_app.config["JSON_SORT_KEYS"])
-=======
-            'cls', bp.json_encoder if bp and bp.json_encoder else app.json_encoder
-        )
-
-        if not app.config['JSON_AS_ASCII']:
-            kwargs.setdefault('ensure_ascii', False)
-
-        kwargs.setdefault('sort_keys', app.config['JSON_SORT_KEYS'])
->>>>>>> 99660cc4
+        kwargs.setdefault("sort_keys", app.config["JSON_SORT_KEYS"])
     else:
         kwargs.setdefault("sort_keys", True)
         kwargs.setdefault("cls", JSONEncoder)
@@ -136,14 +125,7 @@
     if app:
         bp = app.blueprints.get(request.blueprint) if request else None
         kwargs.setdefault(
-<<<<<<< HEAD
-            "cls",
-            bp.json_decoder if bp and bp.json_decoder else current_app.json_decoder,
-=======
-            'cls',
-            bp.json_decoder if bp and bp.json_decoder
-                else app.json_decoder
->>>>>>> 99660cc4
+            "cls", bp.json_decoder if bp and bp.json_decoder else app.json_decoder
         )
     else:
         kwargs.setdefault("cls", JSONDecoder)
@@ -213,13 +195,8 @@
         ``app`` can be passed directly, rather than requiring an app
         context for configuration.
     """
-<<<<<<< HEAD
-    _dump_arg_defaults(kwargs)
+    _dump_arg_defaults(kwargs, app=app)
     encoding = kwargs.pop("encoding", None)
-=======
-    _dump_arg_defaults(kwargs, app=app)
-    encoding = kwargs.pop('encoding', None)
->>>>>>> 99660cc4
     rv = _json.dumps(obj, **kwargs)
     if encoding is not None and isinstance(rv, text_type):
         rv = rv.encode(encoding)
@@ -228,13 +205,8 @@
 
 def dump(obj, fp, app=None, **kwargs):
     """Like :func:`dumps` but writes into a file object."""
-<<<<<<< HEAD
-    _dump_arg_defaults(kwargs)
+    _dump_arg_defaults(kwargs, app=app)
     encoding = kwargs.pop("encoding", None)
-=======
-    _dump_arg_defaults(kwargs, app=app)
-    encoding = kwargs.pop('encoding', None)
->>>>>>> 99660cc4
     if encoding is not None:
         fp = _wrap_writer_for_text(fp, encoding)
     _json.dump(obj, fp, **kwargs)
